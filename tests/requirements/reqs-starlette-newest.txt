--- conflicted
+++ resolved
@@ -1,9 +1,5 @@
-<<<<<<< HEAD
 starlette>=0.15
-=======
-starlette
 aiofiles
->>>>>>> 9d598ce3
 requests
 flask
 -r reqs-base.txt