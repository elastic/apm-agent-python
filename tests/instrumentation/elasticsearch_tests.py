#  BSD 3-Clause License
#
#  Copyright (c) 2019, Elasticsearch BV
#  All rights reserved.
#
#  Redistribution and use in source and binary forms, with or without
#  modification, are permitted provided that the following conditions are met:
#
#  * Redistributions of source code must retain the above copyright notice, this
#    list of conditions and the following disclaimer.
#
#  * Redistributions in binary form must reproduce the above copyright notice,
#    this list of conditions and the following disclaimer in the documentation
#    and/or other materials provided with the distribution.
#
#  * Neither the name of the copyright holder nor the names of its
#    contributors may be used to endorse or promote products derived from
#    this software without specific prior written permission.
#
#  THIS SOFTWARE IS PROVIDED BY THE COPYRIGHT HOLDERS AND CONTRIBUTORS "AS IS"
#  AND ANY EXPRESS OR IMPLIED WARRANTIES, INCLUDING, BUT NOT LIMITED TO, THE
#  IMPLIED WARRANTIES OF MERCHANTABILITY AND FITNESS FOR A PARTICULAR PURPOSE ARE
#  DISCLAIMED. IN NO EVENT SHALL THE COPYRIGHT HOLDER OR CONTRIBUTORS BE LIABLE
#  FOR ANY DIRECT, INDIRECT, INCIDENTAL, SPECIAL, EXEMPLARY, OR CONSEQUENTIAL
#  DAMAGES (INCLUDING, BUT NOT LIMITED TO, PROCUREMENT OF SUBSTITUTE GOODS OR
#  SERVICES; LOSS OF USE, DATA, OR PROFITS; OR BUSINESS INTERRUPTION) HOWEVER
#  CAUSED AND ON ANY THEORY OF LIABILITY, WHETHER IN CONTRACT, STRICT LIABILITY,
#  OR TORT (INCLUDING NEGLIGENCE OR OTHERWISE) ARISING IN ANY WAY OUT OF THE USE
#  OF THIS SOFTWARE, EVEN IF ADVISED OF THE POSSIBILITY OF SUCH DAMAGE.

import pytest  # isort:skip

pytest.importorskip("elasticsearch")  # isort:skip

import os

from elasticsearch import VERSION as ES_VERSION
from elasticsearch import Elasticsearch

from elasticapm.conf.constants import TRANSACTION

pytestmark = pytest.mark.elasticsearch

document_type = "_doc" if ES_VERSION[0] >= 6 else "doc"


@pytest.fixture
def elasticsearch(request):
    """Elasticsearch client fixture."""
    client = Elasticsearch(hosts=os.environ["ES_URL"])
    try:
        yield client
    finally:
        client.indices.delete(index="*")


@pytest.mark.integrationtest
def test_ping(instrument, elasticapm_client, elasticsearch):
    elasticapm_client.begin_transaction("test")
    result = elasticsearch.ping()
    elasticapm_client.end_transaction("test", "OK")

    transaction = elasticapm_client.events[TRANSACTION][0]
    spans = elasticapm_client.spans_for_transaction(transaction)
    assert len(spans) == 1
    span = spans[0]
    assert span["name"] == "ES HEAD /"
    assert span["type"] == "db"
    assert span["subtype"] == "elasticsearch"
    assert span["action"] == "query"


@pytest.mark.integrationtest
def test_info(instrument, elasticapm_client, elasticsearch):
    elasticapm_client.begin_transaction("test")
    result = elasticsearch.info()
    elasticapm_client.end_transaction("test", "OK")

    transaction = elasticapm_client.events[TRANSACTION][0]

    spans = elasticapm_client.spans_for_transaction(transaction)
    assert len(spans) == 1
    span = spans[0]
    assert span["name"] == "ES GET /"
    assert span["type"] == "db"
    assert span["subtype"] == "elasticsearch"
    assert span["action"] == "query"


@pytest.mark.integrationtest
def test_create(instrument, elasticapm_client, elasticsearch):
    elasticapm_client.begin_transaction("test")
    if ES_VERSION[0] < 5:
        r1 = elasticsearch.create("tweets", document_type, {"user": "kimchy", "text": "hola"}, 1)
    elif ES_VERSION[0] < 7:
        r1 = elasticsearch.create("tweets", document_type, 1, body={"user": "kimchy", "text": "hola"})
    else:
        r1 = elasticsearch.create("tweets", 1, body={"user": "kimchy", "text": "hola"})
    r2 = elasticsearch.create(
        index="tweets", doc_type=document_type, id=2, body={"user": "kimchy", "text": "hola"}, refresh=True
    )
    elasticapm_client.end_transaction("test", "OK")

    transaction = elasticapm_client.events[TRANSACTION][0]

    spans = elasticapm_client.spans_for_transaction(transaction)
    assert len(spans) == 2

    for i, span in enumerate(spans):
        if ES_VERSION[0] >= 5:
            assert span["name"] == "ES PUT /tweets/%s/%d/_create" % (document_type, i + 1)
        else:
<<<<<<< HEAD
            assert span["name"] == "ES PUT /tweets/doc/%d" % (i + 1)
        assert span["type"] == "db"
        assert span["subtype"] == "elasticsearch"
        assert span["action"] == "query"
=======
            assert span["name"] == "ES PUT /tweets/%s/%d" % (document_type, i + 1)
        assert span["type"] == "db.elasticsearch"
>>>>>>> 21224001
        assert span["context"]["db"]["type"] == "elasticsearch"
        assert "statement" not in span["context"]["db"]


@pytest.mark.integrationtest
def test_index(instrument, elasticapm_client, elasticsearch):
    elasticapm_client.begin_transaction("test")
    if ES_VERSION[0] < 7:
        r1 = elasticsearch.index("tweets", document_type, {"user": "kimchy", "text": "hola"})
    else:
        r1 = elasticsearch.index("tweets", {"user": "kimchy", "text": "hola"})
    r2 = elasticsearch.index(
        index="tweets", doc_type=document_type, body={"user": "kimchy", "text": "hola"}, refresh=True
    )
    elasticapm_client.end_transaction("test", "OK")

    transaction = elasticapm_client.events[TRANSACTION][0]

    spans = elasticapm_client.spans_for_transaction(transaction)
    assert len(spans) == 2

    for span in spans:
<<<<<<< HEAD
        assert span["name"] == "ES POST /tweets/doc"
        assert span["type"] == "db"
        assert span["subtype"] == "elasticsearch"
        assert span["action"] == "query"
=======
        assert span["name"] == "ES POST /tweets/%s" % document_type
        assert span["type"] == "db.elasticsearch"
>>>>>>> 21224001
        assert span["context"]["db"]["type"] == "elasticsearch"
        assert "statement" not in span["context"]["db"]


@pytest.mark.integrationtest
def test_exists(instrument, elasticapm_client, elasticsearch):
    elasticsearch.create(
        index="tweets", doc_type=document_type, id=1, body={"user": "kimchy", "text": "hola"}, refresh=True
    )
    elasticapm_client.begin_transaction("test")
    result = elasticsearch.exists(id=1, index="tweets", doc_type=document_type)
    elasticapm_client.end_transaction("test", "OK")

    transaction = elasticapm_client.events[TRANSACTION][0]
    assert result
    spans = elasticapm_client.spans_for_transaction(transaction)
    assert len(spans) == 1
    span = spans[0]
<<<<<<< HEAD
    assert span["name"] == "ES HEAD /tweets/doc/1"
    assert span["type"] == "db"
    assert span["subtype"] == "elasticsearch"
    assert span["action"] == "query"
=======
    assert span["name"] == "ES HEAD /tweets/%s/1" % document_type
    assert span["type"] == "db.elasticsearch"
>>>>>>> 21224001
    assert span["context"]["db"]["type"] == "elasticsearch"


@pytest.mark.skipif(ES_VERSION[0] < 5, reason="unsupported method")
@pytest.mark.integrationtest
def test_exists_source(instrument, elasticapm_client, elasticsearch):
    elasticsearch.create(
        index="tweets", doc_type=document_type, id=1, body={"user": "kimchy", "text": "hola"}, refresh=True
    )
    elasticapm_client.begin_transaction("test")
    if ES_VERSION[0] < 7:
        assert elasticsearch.exists_source("tweets", document_type, 1) is True
    else:
        assert elasticsearch.exists_source("tweets", 1, document_type) is True
    assert elasticsearch.exists_source(index="tweets", doc_type=document_type, id=1) is True
    elasticapm_client.end_transaction("test", "OK")

    transaction = elasticapm_client.events[TRANSACTION][0]

    spans = elasticapm_client.spans_for_transaction(transaction)
    assert len(spans) == 2

    for span in spans:
<<<<<<< HEAD
        assert span["name"] == "ES HEAD /tweets/doc/1/_source"
        assert span["type"] == "db"
        assert span["subtype"] == "elasticsearch"
        assert span["action"] == "query"
=======
        assert span["name"] == "ES HEAD /tweets/%s/1/_source" % document_type
        assert span["type"] == "db.elasticsearch"
>>>>>>> 21224001
        assert span["context"]["db"]["type"] == "elasticsearch"
        assert "statement" not in span["context"]["db"]


@pytest.mark.integrationtest
def test_get(instrument, elasticapm_client, elasticsearch):
    elasticsearch.create(
        index="tweets", doc_type=document_type, id=1, body={"user": "kimchy", "text": "hola"}, refresh=True
    )
    elasticapm_client.begin_transaction("test")
    # this is a fun one. Order pre-6x was (index, id, doc_type), changed to (index, doc_type, id) in 6.x, and reverted
    # to (index, id, doc_type) in 7.x. OK then.
    if ES_VERSION[0] == 6:
        r1 = elasticsearch.get("tweets", document_type, 1)
    else:
        r1 = elasticsearch.get("tweets", 1, document_type)
    r2 = elasticsearch.get(index="tweets", doc_type=document_type, id=1)
    elasticapm_client.end_transaction("test", "OK")

    transaction = elasticapm_client.events[TRANSACTION][0]
    for r in (r1, r2):
        assert r["found"]
        assert r["_source"] == {"user": "kimchy", "text": "hola"}
    spans = elasticapm_client.spans_for_transaction(transaction)
    assert len(spans) == 2

    for span in spans:
<<<<<<< HEAD
        assert span["name"] == "ES GET /tweets/doc/1"
        assert span["type"] == "db"
        assert span["subtype"] == "elasticsearch"
        assert span["action"] == "query"
=======
        assert span["name"] == "ES GET /tweets/%s/1" % document_type
        assert span["type"] == "db.elasticsearch"
>>>>>>> 21224001
        assert span["context"]["db"]["type"] == "elasticsearch"
        assert "statement" not in span["context"]["db"]


@pytest.mark.integrationtest
def test_get_source(instrument, elasticapm_client, elasticsearch):
    elasticsearch.create(
        index="tweets", doc_type=document_type, id=1, body={"user": "kimchy", "text": "hola"}, refresh=True
    )
    elasticapm_client.begin_transaction("test")
    if ES_VERSION[0] < 7:
        r1 = elasticsearch.get_source("tweets", document_type, 1)
    else:
        r1 = elasticsearch.get_source("tweets", 1, document_type)
    r2 = elasticsearch.get_source(index="tweets", doc_type=document_type, id=1)
    elasticapm_client.end_transaction("test", "OK")

    transaction = elasticapm_client.events[TRANSACTION][0]

    for r in (r1, r2):
        assert r == {"user": "kimchy", "text": "hola"}

    spans = elasticapm_client.spans_for_transaction(transaction)
    assert len(spans) == 2

    for span in spans:
<<<<<<< HEAD
        assert span["name"] == "ES GET /tweets/doc/1/_source"
        assert span["type"] == "db"
        assert span["subtype"] == "elasticsearch"
        assert span["action"] == "query"
=======
        assert span["name"] == "ES GET /tweets/%s/1/_source" % document_type
        assert span["type"] == "db.elasticsearch"
>>>>>>> 21224001
        assert span["context"]["db"]["type"] == "elasticsearch"
        assert "statement" not in span["context"]["db"]


@pytest.mark.skipif(ES_VERSION[0] < 5, reason="unsupported method")
@pytest.mark.integrationtest
def test_update_script(instrument, elasticapm_client, elasticsearch):
    elasticsearch.create(
        index="tweets", doc_type=document_type, id=1, body={"user": "kimchy", "text": "hola"}, refresh=True
    )
    elasticapm_client.begin_transaction("test")
    if ES_VERSION[0] < 7:
        r1 = elasticsearch.update("tweets", document_type, 1, {"script": "ctx._source.text = 'adios'"}, refresh=True)
    else:
        r1 = elasticsearch.update("tweets", 1, document_type, {"script": "ctx._source.text = 'adios'"}, refresh=True)
    elasticapm_client.end_transaction("test", "OK")

    transaction = elasticapm_client.events[TRANSACTION][0]
    r2 = elasticsearch.get(index="tweets", doc_type=document_type, id=1)
    assert r1["result"] == "updated"
    assert r2["_source"] == {"user": "kimchy", "text": "adios"}
    spans = elasticapm_client.spans_for_transaction(transaction)
    assert len(spans) == 1

    span = spans[0]
<<<<<<< HEAD
    assert span["name"] == "ES POST /tweets/doc/1/_update"
    assert span["type"] == "db"
    assert span["subtype"] == "elasticsearch"
    assert span["action"] == "query"
=======
    assert span["name"] == "ES POST /tweets/%s/1/_update" % document_type
    assert span["type"] == "db.elasticsearch"
>>>>>>> 21224001
    assert span["context"]["db"]["type"] == "elasticsearch"
    assert span["context"]["db"]["statement"] == '{"script": "ctx._source.text = \'adios\'"}'


@pytest.mark.integrationtest
def test_update_document(instrument, elasticapm_client, elasticsearch):
    elasticsearch.create(
        index="tweets", doc_type=document_type, id=1, body={"user": "kimchy", "text": "hola"}, refresh=True
    )
    elasticapm_client.begin_transaction("test")
    if ES_VERSION[0] < 7:
        r1 = elasticsearch.update("tweets", document_type, 1, {"doc": {"text": "adios"}}, refresh=True)
    else:
        r1 = elasticsearch.update("tweets", 1, document_type, {"doc": {"text": "adios"}}, refresh=True)
    elasticapm_client.end_transaction("test", "OK")

    transaction = elasticapm_client.events[TRANSACTION][0]
    r2 = elasticsearch.get(index="tweets", doc_type=document_type, id=1)
    assert r2["_source"] == {"user": "kimchy", "text": "adios"}
    spans = elasticapm_client.spans_for_transaction(transaction)
    assert len(spans) == 1

    span = spans[0]
<<<<<<< HEAD
    assert span["name"] == "ES POST /tweets/doc/1/_update"
    assert span["type"] == "db"
    assert span["subtype"] == "elasticsearch"
    assert span["action"] == "query"
=======
    assert span["name"] == "ES POST /tweets/%s/1/_update" % document_type
    assert span["type"] == "db.elasticsearch"
>>>>>>> 21224001
    assert span["context"]["db"]["type"] == "elasticsearch"
    assert "statement" not in span["context"]["db"]


@pytest.mark.integrationtest
def test_search_body(instrument, elasticapm_client, elasticsearch):
    elasticsearch.create(
        index="tweets", doc_type=document_type, id=1, body={"user": "kimchy", "text": "hola"}, refresh=True
    )
    elasticapm_client.begin_transaction("test")
    search_query = {"query": {"term": {"user": "kimchy"}}}
    result = elasticsearch.search(body=search_query, params=None)
    elasticapm_client.end_transaction("test", "OK")

    transaction = elasticapm_client.events[TRANSACTION][0]
    assert result["hits"]["hits"][0]["_source"] == {"user": "kimchy", "text": "hola"}
    spans = elasticapm_client.spans_for_transaction(transaction)
    assert len(spans) == 1
    span = spans[0]
<<<<<<< HEAD
    assert span["name"] == "ES GET /_search"
    assert span["type"] == "db"
    assert span["subtype"] == "elasticsearch"
    assert span["action"] == "query"
=======
    if ES_VERSION[0] < 7:
        assert span["name"] == "ES GET /_search"
    else:
        assert span["name"] == "ES GET /_all/_search"
    assert span["type"] == "db.elasticsearch"
>>>>>>> 21224001
    assert span["context"]["db"]["type"] == "elasticsearch"
    assert span["context"]["db"]["statement"] == '{"term": {"user": "kimchy"}}'


@pytest.mark.integrationtest
def test_search_querystring(instrument, elasticapm_client, elasticsearch):
    elasticsearch.create(
        index="tweets", doc_type=document_type, id=1, body={"user": "kimchy", "text": "hola"}, refresh=True
    )
    elasticapm_client.begin_transaction("test")
    search_query = "user:kimchy"
    result = elasticsearch.search(q=search_query, index="tweets")
    elasticapm_client.end_transaction("test", "OK")

    transaction = elasticapm_client.events[TRANSACTION][0]
    assert result["hits"]["hits"][0]["_source"] == {"user": "kimchy", "text": "hola"}
    spans = elasticapm_client.spans_for_transaction(transaction)
    assert len(spans) == 1
    span = spans[0]
    assert span["name"] == "ES GET /tweets/_search"
    assert span["type"] == "db"
    assert span["subtype"] == "elasticsearch"
    assert span["action"] == "query"
    assert span["context"]["db"]["type"] == "elasticsearch"
    assert span["context"]["db"]["statement"] == "q=user:kimchy"


@pytest.mark.integrationtest
def test_search_both(instrument, elasticapm_client, elasticsearch):
    elasticsearch.create(
        index="tweets", doc_type=document_type, id=1, body={"user": "kimchy", "text": "hola"}, refresh=True
    )
    elasticapm_client.begin_transaction("test")
    search_querystring = "text:hola"
    search_query = {"query": {"term": {"user": "kimchy"}}}
    result = elasticsearch.search(body=search_query, q=search_querystring, index="tweets")
    elasticapm_client.end_transaction("test", "OK")

    transaction = elasticapm_client.events[TRANSACTION][0]
    assert len(result["hits"]["hits"]) == 1
    assert result["hits"]["hits"][0]["_source"] == {"user": "kimchy", "text": "hola"}
    spans = elasticapm_client.spans_for_transaction(transaction)
    assert len(spans) == 1
    span = spans[0]
    assert span["name"] == "ES GET /tweets/_search"
    assert span["type"] == "db"
    assert span["subtype"] == "elasticsearch"
    assert span["action"] == "query"
    assert span["context"]["db"]["type"] == "elasticsearch"
    assert span["context"]["db"]["statement"] == 'q=text:hola\n\n{"term": {"user": "kimchy"}}'


@pytest.mark.integrationtest
def test_count_body(instrument, elasticapm_client, elasticsearch):
    elasticsearch.create(
        index="tweets", doc_type=document_type, id=1, body={"user": "kimchy", "text": "hola"}, refresh=True
    )
    elasticapm_client.begin_transaction("test")
    search_query = {"query": {"term": {"user": "kimchy"}}}
    result = elasticsearch.count(body=search_query)
    elasticapm_client.end_transaction("test", "OK")

    transaction = elasticapm_client.events[TRANSACTION][0]
    assert result["count"] == 1
    spans = elasticapm_client.spans_for_transaction(transaction)
    assert len(spans) == 1
    span = spans[0]
<<<<<<< HEAD
    assert span["name"] == "ES GET /_count"
    assert span["type"] == "db"
    assert span["subtype"] == "elasticsearch"
    assert span["action"] == "query"
=======
    if ES_VERSION[0] < 7:
        assert span["name"] == "ES GET /_count"
    else:
        assert span["name"] == "ES GET /_all/_count"
    assert span["type"] == "db.elasticsearch"
>>>>>>> 21224001
    assert span["context"]["db"]["type"] == "elasticsearch"
    assert span["context"]["db"]["statement"] == '{"term": {"user": "kimchy"}}'


@pytest.mark.integrationtest
def test_count_querystring(instrument, elasticapm_client, elasticsearch):
    elasticsearch.create(
        index="tweets", doc_type=document_type, id=1, body={"user": "kimchy", "text": "hola"}, refresh=True
    )
    elasticapm_client.begin_transaction("test")
    search_query = "user:kimchy"
    result = elasticsearch.count(q=search_query, index="tweets")
    elasticapm_client.end_transaction("test", "OK")

    transaction = elasticapm_client.events[TRANSACTION][0]
    assert result["count"] == 1
    spans = elasticapm_client.spans_for_transaction(transaction)
    assert len(spans) == 1
    span = spans[0]
    assert span["name"] == "ES GET /tweets/_count"
    assert span["type"] == "db"
    assert span["subtype"] == "elasticsearch"
    assert span["action"] == "query"
    assert span["context"]["db"]["type"] == "elasticsearch"
    assert span["context"]["db"]["statement"] == "q=user:kimchy"


@pytest.mark.integrationtest
def test_delete(instrument, elasticapm_client, elasticsearch):
    elasticsearch.create(
        index="tweets", doc_type=document_type, id=1, body={"user": "kimchy", "text": "hola"}, refresh=True
    )
    elasticapm_client.begin_transaction("test")
    result = elasticsearch.delete(id=1, index="tweets", doc_type=document_type)
    elasticapm_client.end_transaction("test", "OK")

    transaction = elasticapm_client.events[TRANSACTION][0]
    spans = elasticapm_client.spans_for_transaction(transaction)

    span = spans[0]
<<<<<<< HEAD
    assert span["name"] == "ES DELETE /tweets/doc/1"
    assert span["type"] == "db"
    assert span["subtype"] == "elasticsearch"
    assert span["action"] == "query"
=======
    assert span["name"] == "ES DELETE /tweets/%s/1" % document_type
    assert span["type"] == "db.elasticsearch"
>>>>>>> 21224001
    assert span["context"]["db"]["type"] == "elasticsearch"


@pytest.mark.skipif(ES_VERSION[0] < 5, reason="unsupported method")
@pytest.mark.integrationtest
def test_delete_by_query_body(instrument, elasticapm_client, elasticsearch):
    elasticsearch.create(
        index="tweets", doc_type=document_type, id=1, body={"user": "kimchy", "text": "hola"}, refresh=True
    )
    elasticapm_client.begin_transaction("test")
    result = elasticsearch.delete_by_query(index="tweets", body={"query": {"term": {"user": "kimchy"}}})
    elasticapm_client.end_transaction("test", "OK")

    transaction = elasticapm_client.events[TRANSACTION][0]
    spans = elasticapm_client.spans_for_transaction(transaction)

    span = spans[0]
    assert span["name"] == "ES POST /tweets/_delete_by_query"
    assert span["type"] == "db"
    assert span["subtype"] == "elasticsearch"
    assert span["action"] == "query"
    assert span["context"]["db"]["type"] == "elasticsearch"
    assert span["context"]["db"]["statement"] == '{"term": {"user": "kimchy"}}'


@pytest.mark.integrationtest
def test_multiple_indexes(instrument, elasticapm_client, elasticsearch):
    elasticsearch.create(index="tweets", doc_type="users", id=1, body={"user": "kimchy", "text": "hola"}, refresh=True)
    elasticsearch.create(index="snaps", doc_type="posts", id=1, body={"user": "kimchy", "text": "hola"}, refresh=True)
    elasticapm_client.begin_transaction("test")
    result = elasticsearch.search(index=["tweets", "snaps"], q="user:kimchy")
    elasticapm_client.end_transaction("test", "OK")

    transaction = elasticapm_client.events[TRANSACTION][0]
    spans = elasticapm_client.spans_for_transaction(transaction)
    assert len(spans) == 1
    span = spans[0]
    assert span["name"] == "ES GET /tweets,snaps/_search"
    assert span["type"] == "db.elasticsearch"
    assert span["context"]["db"]["type"] == "elasticsearch"


@pytest.mark.skipif(ES_VERSION[0] >= 7, reason="doc_type unsupported")
@pytest.mark.integrationtest
def test_multiple_indexes_doctypes(instrument, elasticapm_client, elasticsearch):
    elasticsearch.create(index="tweets", doc_type="users", id=1, body={"user": "kimchy", "text": "hola"}, refresh=True)
    elasticsearch.create(index="snaps", doc_type="posts", id=1, body={"user": "kimchy", "text": "hola"}, refresh=True)
    elasticapm_client.begin_transaction("test")
    result = elasticsearch.search(index=["tweets", "snaps"], doc_type=["users", "posts"], q="user:kimchy")
    elasticapm_client.end_transaction("test", "OK")

    transaction = elasticapm_client.events[TRANSACTION][0]
    spans = elasticapm_client.spans_for_transaction(transaction)
    assert len(spans) == 1
    span = spans[0]
    assert span["name"] == "ES GET /tweets,snaps/users,posts/_search"
    assert span["type"] == "db"
    assert span["subtype"] == "elasticsearch"
    assert span["action"] == "query"
    assert span["context"]["db"]["type"] == "elasticsearch"<|MERGE_RESOLUTION|>--- conflicted
+++ resolved
@@ -110,15 +110,10 @@
         if ES_VERSION[0] >= 5:
             assert span["name"] == "ES PUT /tweets/%s/%d/_create" % (document_type, i + 1)
         else:
-<<<<<<< HEAD
-            assert span["name"] == "ES PUT /tweets/doc/%d" % (i + 1)
+            assert span["name"] == "ES PUT /tweets/%s/%d" % (document_type, i + 1)
         assert span["type"] == "db"
         assert span["subtype"] == "elasticsearch"
         assert span["action"] == "query"
-=======
-            assert span["name"] == "ES PUT /tweets/%s/%d" % (document_type, i + 1)
-        assert span["type"] == "db.elasticsearch"
->>>>>>> 21224001
         assert span["context"]["db"]["type"] == "elasticsearch"
         assert "statement" not in span["context"]["db"]
 
@@ -141,15 +136,10 @@
     assert len(spans) == 2
 
     for span in spans:
-<<<<<<< HEAD
-        assert span["name"] == "ES POST /tweets/doc"
+        assert span["name"] == "ES POST /tweets/%s" % document_type
         assert span["type"] == "db"
         assert span["subtype"] == "elasticsearch"
         assert span["action"] == "query"
-=======
-        assert span["name"] == "ES POST /tweets/%s" % document_type
-        assert span["type"] == "db.elasticsearch"
->>>>>>> 21224001
         assert span["context"]["db"]["type"] == "elasticsearch"
         assert "statement" not in span["context"]["db"]
 
@@ -168,15 +158,10 @@
     spans = elasticapm_client.spans_for_transaction(transaction)
     assert len(spans) == 1
     span = spans[0]
-<<<<<<< HEAD
-    assert span["name"] == "ES HEAD /tweets/doc/1"
-    assert span["type"] == "db"
-    assert span["subtype"] == "elasticsearch"
-    assert span["action"] == "query"
-=======
     assert span["name"] == "ES HEAD /tweets/%s/1" % document_type
-    assert span["type"] == "db.elasticsearch"
->>>>>>> 21224001
+    assert span["type"] == "db"
+    assert span["subtype"] == "elasticsearch"
+    assert span["action"] == "query"
     assert span["context"]["db"]["type"] == "elasticsearch"
 
 
@@ -200,15 +185,10 @@
     assert len(spans) == 2
 
     for span in spans:
-<<<<<<< HEAD
-        assert span["name"] == "ES HEAD /tweets/doc/1/_source"
+        assert span["name"] == "ES HEAD /tweets/%s/1/_source" % document_type
         assert span["type"] == "db"
         assert span["subtype"] == "elasticsearch"
         assert span["action"] == "query"
-=======
-        assert span["name"] == "ES HEAD /tweets/%s/1/_source" % document_type
-        assert span["type"] == "db.elasticsearch"
->>>>>>> 21224001
         assert span["context"]["db"]["type"] == "elasticsearch"
         assert "statement" not in span["context"]["db"]
 
@@ -236,15 +216,10 @@
     assert len(spans) == 2
 
     for span in spans:
-<<<<<<< HEAD
-        assert span["name"] == "ES GET /tweets/doc/1"
+        assert span["name"] == "ES GET /tweets/%s/1" % document_type
         assert span["type"] == "db"
         assert span["subtype"] == "elasticsearch"
         assert span["action"] == "query"
-=======
-        assert span["name"] == "ES GET /tweets/%s/1" % document_type
-        assert span["type"] == "db.elasticsearch"
->>>>>>> 21224001
         assert span["context"]["db"]["type"] == "elasticsearch"
         assert "statement" not in span["context"]["db"]
 
@@ -271,15 +246,10 @@
     assert len(spans) == 2
 
     for span in spans:
-<<<<<<< HEAD
-        assert span["name"] == "ES GET /tweets/doc/1/_source"
+        assert span["name"] == "ES GET /tweets/%s/1/_source" % document_type
         assert span["type"] == "db"
         assert span["subtype"] == "elasticsearch"
         assert span["action"] == "query"
-=======
-        assert span["name"] == "ES GET /tweets/%s/1/_source" % document_type
-        assert span["type"] == "db.elasticsearch"
->>>>>>> 21224001
         assert span["context"]["db"]["type"] == "elasticsearch"
         assert "statement" not in span["context"]["db"]
 
@@ -305,15 +275,10 @@
     assert len(spans) == 1
 
     span = spans[0]
-<<<<<<< HEAD
-    assert span["name"] == "ES POST /tweets/doc/1/_update"
-    assert span["type"] == "db"
-    assert span["subtype"] == "elasticsearch"
-    assert span["action"] == "query"
-=======
     assert span["name"] == "ES POST /tweets/%s/1/_update" % document_type
-    assert span["type"] == "db.elasticsearch"
->>>>>>> 21224001
+    assert span["type"] == "db"
+    assert span["subtype"] == "elasticsearch"
+    assert span["action"] == "query"
     assert span["context"]["db"]["type"] == "elasticsearch"
     assert span["context"]["db"]["statement"] == '{"script": "ctx._source.text = \'adios\'"}'
 
@@ -337,15 +302,10 @@
     assert len(spans) == 1
 
     span = spans[0]
-<<<<<<< HEAD
-    assert span["name"] == "ES POST /tweets/doc/1/_update"
-    assert span["type"] == "db"
-    assert span["subtype"] == "elasticsearch"
-    assert span["action"] == "query"
-=======
     assert span["name"] == "ES POST /tweets/%s/1/_update" % document_type
-    assert span["type"] == "db.elasticsearch"
->>>>>>> 21224001
+    assert span["type"] == "db"
+    assert span["subtype"] == "elasticsearch"
+    assert span["action"] == "query"
     assert span["context"]["db"]["type"] == "elasticsearch"
     assert "statement" not in span["context"]["db"]
 
@@ -365,18 +325,13 @@
     spans = elasticapm_client.spans_for_transaction(transaction)
     assert len(spans) == 1
     span = spans[0]
-<<<<<<< HEAD
-    assert span["name"] == "ES GET /_search"
-    assert span["type"] == "db"
-    assert span["subtype"] == "elasticsearch"
-    assert span["action"] == "query"
-=======
     if ES_VERSION[0] < 7:
         assert span["name"] == "ES GET /_search"
     else:
         assert span["name"] == "ES GET /_all/_search"
-    assert span["type"] == "db.elasticsearch"
->>>>>>> 21224001
+    assert span["type"] == "db"
+    assert span["subtype"] == "elasticsearch"
+    assert span["action"] == "query"
     assert span["context"]["db"]["type"] == "elasticsearch"
     assert span["context"]["db"]["statement"] == '{"term": {"user": "kimchy"}}'
 
@@ -444,18 +399,13 @@
     spans = elasticapm_client.spans_for_transaction(transaction)
     assert len(spans) == 1
     span = spans[0]
-<<<<<<< HEAD
-    assert span["name"] == "ES GET /_count"
-    assert span["type"] == "db"
-    assert span["subtype"] == "elasticsearch"
-    assert span["action"] == "query"
-=======
     if ES_VERSION[0] < 7:
         assert span["name"] == "ES GET /_count"
     else:
         assert span["name"] == "ES GET /_all/_count"
-    assert span["type"] == "db.elasticsearch"
->>>>>>> 21224001
+    assert span["type"] == "db"
+    assert span["subtype"] == "elasticsearch"
+    assert span["action"] == "query"
     assert span["context"]["db"]["type"] == "elasticsearch"
     assert span["context"]["db"]["statement"] == '{"term": {"user": "kimchy"}}'
 
@@ -496,15 +446,10 @@
     spans = elasticapm_client.spans_for_transaction(transaction)
 
     span = spans[0]
-<<<<<<< HEAD
-    assert span["name"] == "ES DELETE /tweets/doc/1"
-    assert span["type"] == "db"
-    assert span["subtype"] == "elasticsearch"
-    assert span["action"] == "query"
-=======
     assert span["name"] == "ES DELETE /tweets/%s/1" % document_type
-    assert span["type"] == "db.elasticsearch"
->>>>>>> 21224001
+    assert span["type"] == "db"
+    assert span["subtype"] == "elasticsearch"
+    assert span["action"] == "query"
     assert span["context"]["db"]["type"] == "elasticsearch"
 
 
