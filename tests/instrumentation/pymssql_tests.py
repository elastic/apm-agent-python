--- conflicted
+++ resolved
@@ -86,7 +86,26 @@
         assert "db" in span["context"]
         assert span["context"]["db"]["type"] == "sql"
         assert span["context"]["db"]["statement"] == query
-<<<<<<< HEAD
+        assert span["context"]["destination"] == {
+            "address": "mssql",
+            "port": default_ports["mssql"],
+            "service": {"name": "mssql", "resource": "mssql", "type": "db"},
+        }
+
+
+@pytest.mark.parametrize(
+    "args,kwargs,expected",
+    [
+        (("localhost",), {"port": 1234}, {"host": "localhost", "port": 1234}),
+        (("localhost",), {}, {"host": "localhost", "port": default_ports["mssql"]}),
+        ((), {"host": "localhost,1234"}, {"host": "localhost", "port": 1234}),
+        ((), {"host": "localhost:1234"}, {"host": "localhost", "port": 1234}),
+    ],
+)
+def test_host_port_parsing(args, kwargs, expected):
+    host, port = get_host_port(args, kwargs)
+    assert host == expected["host"]
+    assert port == expected["port"]
 
 
 @pytest.mark.integrationtest
@@ -113,26 +132,4 @@
         assert spans[2]["context"]["db"]["rows_affected"] == 1
 
         assert spans[3]["name"] == "DELETE FROM test"
-        assert spans[3]["context"]["db"]["rows_affected"] == 1
-=======
-        assert span["context"]["destination"] == {
-            "address": "mssql",
-            "port": default_ports["mssql"],
-            "service": {"name": "mssql", "resource": "mssql", "type": "db"},
-        }
-
-
-@pytest.mark.parametrize(
-    "args,kwargs,expected",
-    [
-        (("localhost",), {"port": 1234}, {"host": "localhost", "port": 1234}),
-        (("localhost",), {}, {"host": "localhost", "port": default_ports["mssql"]}),
-        ((), {"host": "localhost,1234"}, {"host": "localhost", "port": 1234}),
-        ((), {"host": "localhost:1234"}, {"host": "localhost", "port": 1234}),
-    ],
-)
-def test_host_port_parsing(args, kwargs, expected):
-    host, port = get_host_port(args, kwargs)
-    assert host == expected["host"]
-    assert port == expected["port"]
->>>>>>> fc222a3d
+        assert spans[3]["context"]["db"]["rows_affected"] == 1