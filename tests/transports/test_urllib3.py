<<<<<<< HEAD
import os
=======
#  BSD 3-Clause License
#
#  Copyright (c) 2019, Elasticsearch BV
#  All rights reserved.
#
#  Redistribution and use in source and binary forms, with or without
#  modification, are permitted provided that the following conditions are met:
#
#  * Redistributions of source code must retain the above copyright notice, this
#    list of conditions and the following disclaimer.
#
#  * Redistributions in binary form must reproduce the above copyright notice,
#    this list of conditions and the following disclaimer in the documentation
#    and/or other materials provided with the distribution.
#
#  * Neither the name of the copyright holder nor the names of its
#    contributors may be used to endorse or promote products derived from
#    this software without specific prior written permission.
#
#  THIS SOFTWARE IS PROVIDED BY THE COPYRIGHT HOLDERS AND CONTRIBUTORS "AS IS"
#  AND ANY EXPRESS OR IMPLIED WARRANTIES, INCLUDING, BUT NOT LIMITED TO, THE
#  IMPLIED WARRANTIES OF MERCHANTABILITY AND FITNESS FOR A PARTICULAR PURPOSE ARE
#  DISCLAIMED. IN NO EVENT SHALL THE COPYRIGHT HOLDER OR CONTRIBUTORS BE LIABLE
#  FOR ANY DIRECT, INDIRECT, INCIDENTAL, SPECIAL, EXEMPLARY, OR CONSEQUENTIAL
#  DAMAGES (INCLUDING, BUT NOT LIMITED TO, PROCUREMENT OF SUBSTITUTE GOODS OR
#  SERVICES; LOSS OF USE, DATA, OR PROFITS; OR BUSINESS INTERRUPTION) HOWEVER
#  CAUSED AND ON ANY THEORY OF LIABILITY, WHETHER IN CONTRACT, STRICT LIABILITY,
#  OR TORT (INCLUDING NEGLIGENCE OR OTHERWISE) ARISING IN ANY WAY OUT OF THE USE
#  OF THIS SOFTWARE, EVEN IF ADVISED OF THE POSSIBILITY OF SUCH DAMAGE.

>>>>>>> 8ad77b40

import mock
import pytest
import urllib3.poolmanager
from pytest_localserver.https import DEFAULT_CERTIFICATE
from urllib3.exceptions import MaxRetryError, TimeoutError
from urllib3_mock import Responses

from elasticapm.transport.base import TransportException
from elasticapm.transport.http import Transport
from elasticapm.utils import compat

try:
    import urlparse
except ImportError:
    from urllib import parse as urlparse


responses = Responses("urllib3")


def test_send(waiting_httpserver):
    waiting_httpserver.serve_content(code=202, content="", headers={"Location": "http://example.com/foo"})
    transport = Transport(waiting_httpserver.url)
    try:
        url = transport.send(compat.b("x"))
        assert url == "http://example.com/foo"
    finally:
        transport.close()


@responses.activate
def test_timeout():
    transport = Transport("http://localhost", timeout=5)
    try:
        responses.add("POST", "/", status=202, body=MaxRetryError(None, None, reason=TimeoutError()))
        with pytest.raises(TransportException) as exc_info:
            transport.send("x")
        assert "timeout" in str(exc_info.value)
    finally:
        transport.close()


def test_http_error(waiting_httpserver):
    waiting_httpserver.serve_content(code=418, content="I'm a teapot")
    transport = Transport(waiting_httpserver.url)
    try:
        with pytest.raises(TransportException) as exc_info:
            transport.send("x")
        for val in (418, "I'm a teapot"):
            assert str(val) in str(exc_info.value)
    finally:
        transport.close()


@responses.activate
def test_generic_error():
    url, status, message, body = ("http://localhost:9999", 418, "I'm a teapot", "Nothing")
    transport = Transport(url)
    responses.add("POST", "/", status=status, body=Exception("Oopsie"))
    try:
        with pytest.raises(TransportException) as exc_info:
            transport.send("x")
        assert "Oopsie" in str(exc_info.value)
    finally:
        transport.close()


def test_http_proxy_environment_variable():
    with mock.patch.dict("os.environ", {"HTTP_PROXY": "http://example.com"}):
        transport = Transport("http://localhost:9999")
        try:
            assert isinstance(transport.http, urllib3.ProxyManager)
        finally:
            transport.close()


def test_https_proxy_environment_variable():
    with mock.patch.dict("os.environ", {"HTTPS_PROXY": "https://example.com"}):
        transport = Transport("http://localhost:9999")
        try:
            assert isinstance(transport.http, urllib3.poolmanager.ProxyManager)
        finally:
            transport.close()


def test_https_proxy_environment_variable_is_preferred():
    with mock.patch.dict("os.environ", {"HTTPS_PROXY": "https://example.com", "HTTP_PROXY": "http://example.com"}):
        transport = Transport("http://localhost:9999")
        try:
            assert isinstance(transport.http, urllib3.poolmanager.ProxyManager)
            assert transport.http.proxy.scheme == "https"
        finally:
            transport.close()


def test_header_encodings():
    """
    Tests that headers are encoded as bytestrings. If they aren't,
    urllib assumes it needs to encode the data as well, which is already a zlib
    encoded bytestring, and explodes.
    """
    headers = {compat.text_type("X"): compat.text_type("V")}
    transport = Transport("http://localhost:9999", headers=headers)
    try:
        with mock.patch("elasticapm.transport.http.urllib3.PoolManager.urlopen") as mock_urlopen:
            mock_urlopen.return_value = mock.Mock(status=202)
            transport.send("")
        _, args, kwargs = mock_urlopen.mock_calls[0]
        if compat.PY2:
            assert isinstance(args[1], compat.binary_type)
        for k, v in kwargs["headers"].items():
            assert isinstance(k, compat.binary_type)
            assert isinstance(v, compat.binary_type)
    finally:
        transport.close()


def test_ssl_verify_fails(waiting_httpsserver):
    waiting_httpsserver.serve_content(code=202, content="", headers={"Location": "http://example.com/foo"})
    transport = Transport(waiting_httpsserver.url)
    try:
        with pytest.raises(TransportException) as exc_info:
            url = transport.send(compat.b("x"))
        assert "CERTIFICATE_VERIFY_FAILED" in str(exc_info)
    finally:
        transport.close()


@pytest.mark.filterwarnings("ignore:Unverified HTTPS")
def test_ssl_verify_disable(waiting_httpsserver):
    waiting_httpsserver.serve_content(code=202, content="", headers={"Location": "https://example.com/foo"})
    transport = Transport(waiting_httpsserver.url, verify_server_cert=False)
    try:
        url = transport.send(compat.b("x"))
        assert url == "https://example.com/foo"
    finally:
        transport.close()


def test_ssl_cert_pinning(waiting_httpsserver):
    waiting_httpsserver.serve_content(code=202, content="", headers={"Location": "https://example.com/foo"})
    transport = Transport(waiting_httpsserver.url, server_cert=DEFAULT_CERTIFICATE, verify_server_cert=True)
    try:
        url = transport.send(compat.b("x"))
        assert url == "https://example.com/foo"
    finally:
        transport.close()


def test_ssl_cert_pinning_fails(waiting_httpsserver):
    if compat.PY3:
        waiting_httpsserver.serve_content(code=202, content="", headers={"Location": "https://example.com/foo"})
        url = waiting_httpsserver.url
    else:
        # if we use the local test server here, execution blocks somewhere deep in OpenSSL on Python 2.7, presumably
        # due to a threading issue that has been fixed in later versions. To avoid that, we have to commit a minor
        # cardinal sin here and do an outside request to https://example.com (which will also fail the fingerprint
        # assertion).
        #
        # May the Testing Goat have mercy on our souls.
        url = "https://example.com"
    transport = Transport(
        url, server_cert=os.path.join(os.path.dirname(__file__), "wrong_cert.pem"), verify_server_cert=True
    )
    with pytest.raises(TransportException) as exc_info:
        transport.send(compat.b("x"))
    transport.close()

    assert "Fingerprints did not match" in exc_info.value.args[0]<|MERGE_RESOLUTION|>--- conflicted
+++ resolved
@@ -1,6 +1,3 @@
-<<<<<<< HEAD
-import os
-=======
 #  BSD 3-Clause License
 #
 #  Copyright (c) 2019, Elasticsearch BV
@@ -31,7 +28,8 @@
 #  OR TORT (INCLUDING NEGLIGENCE OR OTHERWISE) ARISING IN ANY WAY OUT OF THE USE
 #  OF THIS SOFTWARE, EVEN IF ADVISED OF THE POSSIBILITY OF SUCH DAMAGE.
 
->>>>>>> 8ad77b40
+
+import os
 
 import mock
 import pytest
