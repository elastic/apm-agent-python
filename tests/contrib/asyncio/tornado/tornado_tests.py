--- conflicted
+++ resolved
@@ -172,17 +172,6 @@
 
 
 @pytest.mark.gen_test
-<<<<<<< HEAD
-async def test_tornado_transaction_ignore_urls(app, base_url, http_client):
-    elasticapm_client = app.elasticapm_client
-    response = await http_client.fetch(base_url + "/render")
-    assert len(elasticapm_client.events[constants.TRANSACTION]) == 1
-
-    elasticapm_client.config.update(1, transaction_ignore_urls="/*ender,/bla")
-
-    response = await http_client.fetch(base_url + "/render")
-    assert len(elasticapm_client.events[constants.TRANSACTION]) == 1
-=======
 async def test_capture_headers_body_is_dynamic(app, base_url, http_client):
     elasticapm_client = app.elasticapm_client
     for i, val in enumerate((True, False)):
@@ -207,4 +196,15 @@
     assert transactions[2]["context"]["request"]["body"] == "[REDACTED]"
     assert "headers" not in errors[1]["context"]["request"]
     assert errors[1]["context"]["request"]["body"] == "[REDACTED]"
->>>>>>> d16afc7f
+
+
+@pytest.mark.gen_test
+async def test_tornado_transaction_ignore_urls(app, base_url, http_client):
+    elasticapm_client = app.elasticapm_client
+    response = await http_client.fetch(base_url + "/render")
+    assert len(elasticapm_client.events[constants.TRANSACTION]) == 1
+
+    elasticapm_client.config.update(1, transaction_ignore_urls="/*ender,/bla")
+
+    response = await http_client.fetch(base_url + "/render")
+    assert len(elasticapm_client.events[constants.TRANSACTION]) == 1