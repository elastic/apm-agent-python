--- conflicted
+++ resolved
@@ -55,18 +55,16 @@
             pass
         return PlainTextResponse("ok")
 
-<<<<<<< HEAD
     @app.route("/hi/{name}", methods=["GET"])
     async def hi_name(request):
         name = request.path_params["name"]
         return PlainTextResponse("Hi {}".format(name))
-=======
+
     @app.route("/hello", methods=["GET", "POST"])
     async def hello(request):
         with async_capture_span("test"):
             pass
         return PlainTextResponse("ok")
->>>>>>> d829eae7
 
     @app.route("/raise-exception", methods=["GET", "POST"])
     async def raise_exception(request):
@@ -233,7 +231,16 @@
     assert elasticapm_client.events[constants.ERROR][1]["context"]["request"]["body"] == "[REDACTED]"
 
 
-<<<<<<< HEAD
+def test_starlette_transaction_ignore_urls(app, elasticapm_client):
+    client = TestClient(app)
+    response = client.get("/hello")
+    assert len(elasticapm_client.events[constants.TRANSACTION]) == 1
+
+    elasticapm_client.config.update(1, transaction_ignore_urls="/*ello,/world")
+    response = client.get("/hello")
+    assert len(elasticapm_client.events[constants.TRANSACTION]) == 1
+
+
 def test_transaction_name_is_route(app, elasticapm_client):
     client = TestClient(app)
 
@@ -260,14 +267,4 @@
     assert response.status_code == 307
     assert len(elasticapm_client.events[constants.TRANSACTION]) == 1
     for transaction in elasticapm_client.events[constants.TRANSACTION]:
-        assert transaction["name"] == expected
-=======
-def test_starlette_transaction_ignore_urls(app, elasticapm_client):
-    client = TestClient(app)
-    response = client.get("/hello")
-    assert len(elasticapm_client.events[constants.TRANSACTION]) == 1
-
-    elasticapm_client.config.update(1, transaction_ignore_urls="/*ello,/world")
-    response = client.get("/hello")
-    assert len(elasticapm_client.events[constants.TRANSACTION]) == 1
->>>>>>> d829eae7
+        assert transaction["name"] == expected