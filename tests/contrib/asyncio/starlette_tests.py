#  BSD 3-Clause License
#
#  Copyright (c) 2019, Elasticsearch BV
#  All rights reserved.
#
#  Redistribution and use in source and binary forms, with or without
#  modification, are permitted provided that the following conditions are met:
#
#  * Redistributions of source code must retain the above copyright notice, this
#    list of conditions and the following disclaimer.
#
#  * Redistributions in binary form must reproduce the above copyright notice,
#    this list of conditions and the following disclaimer in the documentation
#    and/or other materials provided with the distribution.
#
#  * Neither the name of the copyright holder nor the names of its
#    contributors may be used to endorse or promote products derived from
#    this software without specific prior written permission.
#
#  THIS SOFTWARE IS PROVIDED BY THE COPYRIGHT HOLDERS AND CONTRIBUTORS "AS IS"
#  AND ANY EXPRESS OR IMPLIED WARRANTIES, INCLUDING, BUT NOT LIMITED TO, THE
#  IMPLIED WARRANTIES OF MERCHANTABILITY AND FITNESS FOR A PARTICULAR PURPOSE ARE
#  DISCLAIMED. IN NO EVENT SHALL THE COPYRIGHT HOLDER OR CONTRIBUTORS BE LIABLE
#  FOR ANY DIRECT, INDIRECT, INCIDENTAL, SPECIAL, EXEMPLARY, OR CONSEQUENTIAL
#  DAMAGES (INCLUDING, BUT NOT LIMITED TO, PROCUREMENT OF SUBSTITUTE GOODS OR
#  SERVICES; LOSS OF USE, DATA, OR PROFITS; OR BUSINESS INTERRUPTION) HOWEVER
#  CAUSED AND ON ANY THEORY OF LIABILITY, WHETHER IN CONTRACT, STRICT LIABILITY,
#  OR TORT (INCLUDING NEGLIGENCE OR OTHERWISE) ARISING IN ANY WAY OUT OF THE USE
#  OF THIS SOFTWARE, EVEN IF ADVISED OF THE POSSIBILITY OF SUCH DAMAGE.

import os
import pytest  # isort:skip

from tests.fixtures import TempStoreClient

starlette = pytest.importorskip("starlette")  # isort:skip

import mock
import urllib3
from starlette.applications import Starlette
from starlette.responses import PlainTextResponse
from starlette.staticfiles import StaticFiles
from starlette.testclient import TestClient

import elasticapm
from elasticapm import async_capture_span
from elasticapm.conf import constants
from elasticapm.contrib.starlette import ElasticAPM, make_apm_client
from elasticapm.utils import wrapt
from elasticapm.utils.disttracing import TraceParent

pytestmark = [pytest.mark.starlette]

starlette_version_tuple = tuple(map(int, starlette.__version__.split(".")[:3]))

file_path, file_name = os.path.split(__file__)


@pytest.fixture
def app(elasticapm_client):
    app = Starlette()
    sub = Starlette()
    subsub = Starlette()
    app.mount("/sub", sub)
    sub.mount("/subsub", subsub)

    @app.route("/", methods=["GET", "POST"])
    async def hi(request):
        with async_capture_span("test"):
            pass
        return PlainTextResponse("ok")

    @app.route("/hi/{name}", methods=["GET"])
    async def hi_name(request):
        name = request.path_params["name"]
        return PlainTextResponse("Hi {}".format(name))

    @app.route("/hello", methods=["GET", "POST"])
    async def hello(request):
        with async_capture_span("test"):
            pass
        return PlainTextResponse("ok")

    @app.route("/raise-exception", methods=["GET", "POST"])
    async def raise_exception(request):
        await request.body()
        raise ValueError()

    @app.route("/hi/{name}/with/slash/", methods=["GET", "POST"])
    async def with_slash(request):
        return PlainTextResponse("Hi {}".format(request.path_params["name"]))

    @app.route("/hi/{name}/without/slash", methods=["GET", "POST"])
    async def without_slash(request):
        return PlainTextResponse("Hi {}".format(request.path_params["name"]))

    @sub.route("/hi")
    async def hi_from_sub(request):
        return PlainTextResponse("sub")

    @subsub.route("/hihi/{name}")
    async def hi_from_sub(request):
        return PlainTextResponse(request.path_params["name"])

    app.add_middleware(ElasticAPM, client=elasticapm_client)

    yield app

    elasticapm.uninstrument()


def test_get(app, elasticapm_client):
    client = TestClient(app)

    response = client.get(
        "/",
        headers={
            constants.TRACEPARENT_HEADER_NAME: "00-0af7651916cd43dd8448eb211c80319c-b7ad6b7169203331-03",
            constants.TRACESTATE_HEADER_NAME: "foo=bar,bar=baz",
            "REMOTE_ADDR": "127.0.0.1",
        },
    )

    assert response.status_code == 200

    assert len(elasticapm_client.events[constants.TRANSACTION]) == 1
    transaction = elasticapm_client.events[constants.TRANSACTION][0]
    spans = elasticapm_client.spans_for_transaction(transaction)
    assert len(spans) == 1
    span = spans[0]

    assert transaction["name"] == "GET /"
    assert transaction["result"] == "HTTP 2xx"
    assert transaction["outcome"] == "success"
    assert transaction["type"] == "request"
    assert transaction["span_count"]["started"] == 1
    request = transaction["context"]["request"]
    assert request["method"] == "GET"
    assert request["socket"] == {"remote_address": "127.0.0.1", "encrypted": False}

    assert span["name"] == "test"


@pytest.mark.parametrize("elasticapm_client", [{"capture_body": "all"}], indirect=True)
def test_post(app, elasticapm_client):
    client = TestClient(app)

    response = client.post(
        "/",
        headers={
            constants.TRACEPARENT_HEADER_NAME: "00-0af7651916cd43dd8448eb211c80319c-b7ad6b7169203331-03",
            constants.TRACESTATE_HEADER_NAME: "foo=bar,bar=baz",
            "REMOTE_ADDR": "127.0.0.1",
        },
        data={"foo": "bar"},
    )

    assert response.status_code == 200

    assert len(elasticapm_client.events[constants.TRANSACTION]) == 1
    transaction = elasticapm_client.events[constants.TRANSACTION][0]
    spans = elasticapm_client.spans_for_transaction(transaction)
    assert len(spans) == 1
    span = spans[0]

    assert transaction["name"] == "POST /"
    assert transaction["result"] == "HTTP 2xx"
    assert transaction["outcome"] == "success"
    assert transaction["type"] == "request"
    assert transaction["span_count"]["started"] == 1
    request = transaction["context"]["request"]
    assert request["method"] == "POST"
    assert request["socket"] == {"remote_address": "127.0.0.1", "encrypted": False}
    assert request["body"] == "foo=bar"

    assert span["name"] == "test"


def test_exception(app, elasticapm_client):
    client = TestClient(app)

    with pytest.raises(ValueError):
        client.get(
            "/raise-exception",
            headers={
                constants.TRACEPARENT_HEADER_NAME: "00-0af7651916cd43dd8448eb211c80319c-b7ad6b7169203331-03",
                constants.TRACESTATE_HEADER_NAME: "foo=bar,bar=baz",
                "REMOTE_ADDR": "127.0.0.1",
            },
        )

    assert len(elasticapm_client.events[constants.TRANSACTION]) == 1
    transaction = elasticapm_client.events[constants.TRANSACTION][0]
    spans = elasticapm_client.spans_for_transaction(transaction)
    assert len(spans) == 0

    assert transaction["name"] == "GET /raise-exception"
    assert transaction["result"] == "HTTP 5xx"
    assert transaction["outcome"] == "failure"
    assert transaction["type"] == "request"
    request = transaction["context"]["request"]
    assert request["method"] == "GET"
    assert request["socket"] == {"remote_address": "127.0.0.1", "encrypted": False}
    assert transaction["context"]["response"]["status_code"] == 500

    assert len(elasticapm_client.events[constants.ERROR]) == 1
    error = elasticapm_client.events[constants.ERROR][0]
    assert error["transaction_id"] == transaction["id"]
    assert error["exception"]["type"] == "ValueError"
    assert error["context"]["request"] == transaction["context"]["request"]


@pytest.mark.parametrize("header_name", [constants.TRACEPARENT_HEADER_NAME, constants.TRACEPARENT_LEGACY_HEADER_NAME])
def test_traceparent_handling(app, elasticapm_client, header_name):
    client = TestClient(app)
    with mock.patch(
        "elasticapm.contrib.starlette.TraceParent.from_string", wraps=TraceParent.from_string
    ) as wrapped_from_string:
        response = client.get(
            "/",
            headers={
                header_name: "00-0af7651916cd43dd8448eb211c80319c-b7ad6b7169203331-03",
                constants.TRACESTATE_HEADER_NAME: "foo=bar,baz=bazzinga",
            },
        )

    assert response.status_code == 200

    transaction = elasticapm_client.events[constants.TRANSACTION][0]

    assert transaction["trace_id"] == "0af7651916cd43dd8448eb211c80319c"
    assert transaction["parent_id"] == "b7ad6b7169203331"
    assert "foo=bar,baz=bazzinga" in wrapped_from_string.call_args[0]


def test_capture_headers_body_is_dynamic(app, elasticapm_client):
    client = TestClient(app)

    for i, val in enumerate((True, False)):
        elasticapm_client.config.update(str(i), capture_body="transaction" if val else "none", capture_headers=val)
        client.post("/", "somedata", headers={"foo": "bar"})

        elasticapm_client.config.update(str(i) + str(i), capture_body="error" if val else "none", capture_headers=val)
        with pytest.raises(ValueError):
            client.post("/raise-exception", "somedata", headers={"foo": "bar"})

    assert "headers" in elasticapm_client.events[constants.TRANSACTION][0]["context"]["request"]
    assert "headers" in elasticapm_client.events[constants.TRANSACTION][0]["context"]["response"]
    assert elasticapm_client.events[constants.TRANSACTION][0]["context"]["request"]["body"] == "somedata"
    assert "headers" in elasticapm_client.events[constants.ERROR][0]["context"]["request"]
    assert elasticapm_client.events[constants.ERROR][0]["context"]["request"]["body"] == "somedata"

    assert "headers" not in elasticapm_client.events[constants.TRANSACTION][2]["context"]["request"]
    assert "headers" not in elasticapm_client.events[constants.TRANSACTION][2]["context"]["response"]
    assert elasticapm_client.events[constants.TRANSACTION][2]["context"]["request"]["body"] == "[REDACTED]"
    assert "headers" not in elasticapm_client.events[constants.ERROR][1]["context"]["request"]
    assert elasticapm_client.events[constants.ERROR][1]["context"]["request"]["body"] == "[REDACTED]"


def test_starlette_transaction_ignore_urls(app, elasticapm_client):
    client = TestClient(app)
    response = client.get("/hello")
    assert len(elasticapm_client.events[constants.TRANSACTION]) == 1

    elasticapm_client.config.update(1, transaction_ignore_urls="/*ello,/world")
    response = client.get("/hello")
    assert len(elasticapm_client.events[constants.TRANSACTION]) == 1


def test_transaction_name_is_route(app, elasticapm_client):
    client = TestClient(app)

    response = client.get("/hi/shay")

    assert response.status_code == 200

    assert len(elasticapm_client.events[constants.TRANSACTION]) == 1
    transaction = elasticapm_client.events[constants.TRANSACTION][0]
    assert transaction["name"] == "GET /hi/{name}"
    assert transaction["context"]["request"]["url"]["pathname"] == "/hi/shay"


@pytest.mark.skipif(starlette_version_tuple < (0, 14), reason="trailing slash behaviour new in 0.14")
@pytest.mark.parametrize(
    "url,expected",
    (
        ("/hi/shay/with/slash", "GET /hi/{name}/with/slash"),
        ("/hi/shay/without/slash/", "GET /hi/{name}/without/slash/"),
        ("/sub/subsub/hihi/shay/", "GET /sub/subsub/hihi/{name}/"),
    ),
)
def test_trailing_slash_redirect_detection(app, elasticapm_client, url, expected):
    client = TestClient(app)
    response = client.get(url, allow_redirects=False)
    assert response.status_code == 307
    assert len(elasticapm_client.events[constants.TRANSACTION]) == 1
    for transaction in elasticapm_client.events[constants.TRANSACTION]:
        assert transaction["name"] == expected


@pytest.mark.parametrize(
    "elasticapm_client",
    [
        {"enabled": False},
    ],
    indirect=True,
)
def test_enabled_instrumentation(app, elasticapm_client):
    client = TestClient(app)

    assert not isinstance(urllib3.connectionpool.HTTPConnectionPool.urlopen, wrapt.BoundFunctionWrapper)


def test_transaction_name_is_route_for_mounts(app, elasticapm_client):
    """
    Tests if recursive URL matching works when apps are mounted in other apps
    """
    client = TestClient(app)
    response = client.get("/sub/hi")
    assert response.status_code == 200

    assert len(elasticapm_client.events[constants.TRANSACTION]) == 1
    transaction = elasticapm_client.events[constants.TRANSACTION][0]
    assert transaction["name"] == "GET /sub/hi"
    assert transaction["context"]["request"]["url"]["pathname"] == "/sub/hi"

    response = client.get("/sub/subsub/hihi/shay")
    assert response.status_code == 200

    assert len(elasticapm_client.events[constants.TRANSACTION]) == 2
    transaction = elasticapm_client.events[constants.TRANSACTION][1]
    assert transaction["name"] == "GET /sub/subsub/hihi/{name}"
    assert transaction["context"]["request"]["url"]["pathname"] == "/sub/subsub/hihi/shay"


def test_undefined_route(app, elasticapm_client):
    client = TestClient(app)

    response = client.get("/undefined")

    assert response.status_code == 404
    assert len(elasticapm_client.events[constants.TRANSACTION]) == 1
    transaction = elasticapm_client.events[constants.TRANSACTION][0]
    assert transaction["name"] == "GET /undefined"


def test_undefined_mounted_route(app, elasticapm_client):
    client = TestClient(app)

    response = client.get("/sub/subsub/undefined")

    assert response.status_code == 404
    assert len(elasticapm_client.events[constants.TRANSACTION]) == 1
    transaction = elasticapm_client.events[constants.TRANSACTION][0]
    assert transaction["name"] == "GET /sub/subsub/undefined"


@pytest.mark.parametrize(
    "elasticapm_client",
    [
        {"capture_body": "error"},
    ],
    indirect=True,
)
def test_capture_body_error(app, elasticapm_client):
    """
    Context: https://github.com/elastic/apm-agent-python/issues/1032

    Before the above issue was fixed, this test would hang
    """
    client = TestClient(app)
    with pytest.raises(ValueError):
        response = client.post("/raise-exception", data="[0, 1]")


<<<<<<< HEAD
@pytest.fixture
def app_static_files_only(elasticapm_client):
    app = Starlette()
    app.add_middleware(ElasticAPM, client=elasticapm_client)
    app.mount("/tmp", StaticFiles(directory=file_path), name="static")

    yield app

    elasticapm.uninstrument()


def test_static_files_only(app_static_files_only, elasticapm_client):
    client = TestClient(app_static_files_only)

    response = client.get(
        "/tmp/" + file_name,
        headers={
            constants.TRACEPARENT_HEADER_NAME: "00-0af7651916cd43dd8448eb211c80319c-b7ad6b7169203331-03",
            constants.TRACESTATE_HEADER_NAME: "foo=bar,bar=baz",
            "REMOTE_ADDR": "127.0.0.1",
        },
    )

    assert response.status_code == 200

    assert len(elasticapm_client.events[constants.TRANSACTION]) == 1
    transaction = elasticapm_client.events[constants.TRANSACTION][0]
    spans = elasticapm_client.spans_for_transaction(transaction)
    assert len(spans) == 0

    assert transaction["name"] == "GET /tmp"
    assert transaction["result"] == "HTTP 2xx"
    assert transaction["outcome"] == "success"
    assert transaction["type"] == "request"
    assert transaction["span_count"]["started"] == 0
    assert transaction["context"]["request"]["url"]["pathname"] == "/tmp/" + file_name
    request = transaction["context"]["request"]
    assert request["method"] == "GET"
    assert request["socket"] == {"remote_address": "127.0.0.1", "encrypted": False}


def test_static_files_only_file_notfound(app_static_files_only, elasticapm_client):
    client = TestClient(app_static_files_only)

    response = client.get(
        "/tmp/whatever",
        headers={
            constants.TRACEPARENT_HEADER_NAME: "00-0af7651916cd43dd8448eb211c80319c-b7ad6b7169203331-03",
            constants.TRACESTATE_HEADER_NAME: "foo=bar,bar=baz",
            "REMOTE_ADDR": "127.0.0.1",
        },
    )

    assert response.status_code == 404

    assert len(elasticapm_client.events[constants.TRANSACTION]) == 1
    transaction = elasticapm_client.events[constants.TRANSACTION][0]
    spans = elasticapm_client.spans_for_transaction(transaction)
    assert len(spans) == 0

    assert transaction["name"] == "GET /tmp"
    assert transaction["result"] == "HTTP 4xx"
    assert transaction["outcome"] == "success"
    assert transaction["type"] == "request"
    assert transaction["span_count"]["started"] == 0
    assert transaction["context"]["request"]["url"]["pathname"] == "/tmp/whatever"
    request = transaction["context"]["request"]
    assert request["method"] == "GET"
    assert request["socket"] == {"remote_address": "127.0.0.1", "encrypted": False}
=======
def test_make_client_with_config():
    c = make_apm_client(config={"SERVICE_NAME": "foo"}, client_cls=TempStoreClient)
    c.close()
    assert c.config.service_name == "foo"


def test_make_client_without_config():
    with mock.patch.dict("os.environ", {"ELASTIC_APM_SERVICE_NAME": "foo"}):
        c = make_apm_client(client_cls=TempStoreClient)
        c.close()
        assert c.config.service_name == "foo"
>>>>>>> ab0f4393
<|MERGE_RESOLUTION|>--- conflicted
+++ resolved
@@ -373,7 +373,6 @@
         response = client.post("/raise-exception", data="[0, 1]")
 
 
-<<<<<<< HEAD
 @pytest.fixture
 def app_static_files_only(elasticapm_client):
     app = Starlette()
@@ -443,7 +442,8 @@
     request = transaction["context"]["request"]
     assert request["method"] == "GET"
     assert request["socket"] == {"remote_address": "127.0.0.1", "encrypted": False}
-=======
+
+
 def test_make_client_with_config():
     c = make_apm_client(config={"SERVICE_NAME": "foo"}, client_cls=TempStoreClient)
     c.close()
@@ -454,5 +454,4 @@
     with mock.patch.dict("os.environ", {"ELASTIC_APM_SERVICE_NAME": "foo"}):
         c = make_apm_client(client_cls=TempStoreClient)
         c.close()
-        assert c.config.service_name == "foo"
->>>>>>> ab0f4393
+        assert c.config.service_name == "foo"