--- conflicted
+++ resolved
@@ -1564,7 +1564,6 @@
     assert transaction["name"] == "GET tests.contrib.django.testapp.views.no_error"
 
 
-<<<<<<< HEAD
 def test_outcome_is_set_for_unsampled_transactions(django_elasticapm_client, client):
     with override_settings(
         TEMPLATES=[
@@ -1593,7 +1592,8 @@
         transaction = django_elasticapm_client.events[TRANSACTION][0]
         assert not transaction["sampled"]
         assert transaction["outcome"] == "success"
-=======
+
+
 def test_django_ignore_transaction_urls(client, django_elasticapm_client):
     with override_settings(
         **middleware_setting(django.VERSION, ["elasticapm.contrib.django.middleware.TracingMiddleware"])
@@ -1602,5 +1602,4 @@
         assert len(django_elasticapm_client.events[TRANSACTION]) == 1
         django_elasticapm_client.config.update(1, transaction_ignore_urls="/no*")
         client.get("/no-error")
-    assert len(django_elasticapm_client.events[TRANSACTION]) == 1
->>>>>>> ee724903
+    assert len(django_elasticapm_client.events[TRANSACTION]) == 1