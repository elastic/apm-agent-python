--- conflicted
+++ resolved
@@ -24,22 +24,13 @@
       - uses: actions/setup-python@v5
         with:
           python-version: "3.10"
-<<<<<<< HEAD
-      - name: Build packages
-        run: ./dev-utils/make-packages.sh
-=======
       - name: Override the version if there is no tag release.
         run: |
           if [[ "${GITHUB_REF}" != refs/tags/* ]]; then
             echo "ELASTIC_CI_POST_VERSION=${{ github.run_id }}" >> "${GITHUB_ENV}"
           fi
-      - name: Install wheel
-        run: pip install --user wheel
-      - name: Building universal wheel
-        run: python setup.py bdist_wheel
-      - name: Building source distribution
-        run: python setup.py sdist
->>>>>>> 71bd1998
+      - name: Build packages
+        run: ./dev-utils/make-packages.sh
       - name: Upload Packages
         uses: actions/upload-artifact@v4
         with:
