--- conflicted
+++ resolved
@@ -346,23 +346,15 @@
             steps.codecov(repo: "${steps.env.REPO}",
               basedir: "${steps.env.BASE_DIR}",
               flags: "-e PYTHON_VERSION,WEBFRAMEWORK",
-<<<<<<< HEAD
-              secret: "${steps.env.CODECOV_SECRET}")
-            steps.archiveArtifacts(
-              allowEmptyArchive: true,
-              artifacts: '**/docker-info/**',
-              defaultExcludes: false)
-=======
               secret: "${steps.env.CODECOV_SECRET}"
             )
-            dir("${steps.env.BASE_DIR}/tests"){
+            steps.dir("${steps.env.BASE_DIR}/tests"){
               steps.archiveArtifacts(
                 allowEmptyArchive: true,
                 artifacts: '**/docker-info/**',
                 defaultExcludes: false
               )
             }
->>>>>>> 2204a311
           }
         }
       }
