--- conflicted
+++ resolved
@@ -161,12 +161,9 @@
     httpx
     prometheus_client
     sanic
-<<<<<<< HEAD
     asgi
-=======
     jinja2
     aiobotocore
->>>>>>> d4800c9e
 
 [isort]
 line_length=120
