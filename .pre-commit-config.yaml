--- conflicted
+++ resolved
@@ -1,10 +1,6 @@
 repos:
 -   repo: https://github.com/pycqa/isort
-<<<<<<< HEAD
-    rev: 5.6.4
-=======
     rev: 5.7.0
->>>>>>> d2e9cd4e
     hooks:
     -   id: isort
 -   repo: https://github.com/ambv/black
