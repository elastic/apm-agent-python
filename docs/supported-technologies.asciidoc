[[supported-technologies]]
== Supported Technologies

[[framework-support]]
The Elastic APM Python Agent comes with support for the following frameworks:

 * <<django-support,Django>>
 * <<flask-support,Flask>>
<<<<<<< HEAD
 * <<supported-aiohttp,Aiohttp Server>>
 * <<supported-tornado,Tornado>>
 
=======

>>>>>>> bcc05dba
For other frameworks and custom Python code, the agent exposes a set of <<api,APIs>> for integration.

NOTE: The Elastic APM Python agent does currently not support asynchronous frameworks like Twisted or Tornado.

[float]
[[supported-python]]
=== Python

The following Python versions are supported:

 * 2.7
 * 3.4 (Deprecated)
 * 3.5
 * 3.6
 * 3.7

WARNING: Python 2.7 will reach End of Life on January 1, 2020.
The Elastic APM agent will stop supporting Python 2.7 in the first major version after that date.

[float]
[[supported-django]]
=== Django

We support these Django versions:

 * 1.11
 * 2.0
 * 2.1
 * 2.2
 * 3.0

For upcoming Django versions, we generally aim to ensure compatibility starting with the first Release Candidate.

NOTE: we currently don't support Django running in ASGI mode.

[float]
[[supported-flask]]
=== Flask

We support these Flask versions:

 * 0.10 (Deprecated)
 * 0.11 (Deprecated)
 * 0.12 (Deprecated)
 * 1.0
 * 1.1

[float]
[[supported-aiohttp]]
=== Aiohttp Server

We support these aiohttp versions:

 * 3.0+

[float]
[[supported-tornado]]
=== Tornado

We support these tornado versions:

 * 6.0+

[float]
[[automatic-instrumentation]]
== Automatic Instrumentation

The Python APM agent comes with automatic instrumentation of various 3rd party modules and standard library modules.

[float]
[[automatic-instrumentation-db]]
=== Databases

[float]
[[automatic-instrumentation-db-elasticsearch]]
==== Elasticsearch

Instrumented methods:

 * `elasticsearch.connection.http_urllib3.Urllib3HttpConnection.perform_request`
 * `elasticsearch.connection.http_requests.RequestsHttpConnection.perform_request`

Additionally, the instrumentation wraps the following methods of the `Elasticsearch` client class:

 * `elasticsearch.client.Elasticsearch.delete_by_query`
 * `elasticsearch.client.Elasticsearch.search`
 * `elasticsearch.client.Elasticsearch.count`
 * `elasticsearch.client.Elasticsearch.update`

Collected trace data:

 * the query string (if available)
 * the `query` element from the request body (if available)

We recommend using keyword args only with elasticsearch-py, as recommended by
https://elasticsearch-py.readthedocs.io/en/master/api.html#api-documentation[the elasticsearch-py docs].
If you are using positional arguments, we will be unable to gather the `query`
element from the request body.

[float]
[[automatic-instrumentation-db-sqlite]]
==== SQLite

Instrumented methods:

 * `sqlite3.connect`
 * `sqlite3.dbapi2.connect`
 * `pysqlite2.dbapi2.connect`

The instrumented `connect` method returns a wrapped connection/cursor which instruments the actual `Cursor.execute` calls.

Collected trace data:

 * parametrized SQL query


[float]
[[automatic-instrumentation-db-mysql]]
==== MySQLdb

Library: `MySQLdb`

Instrumented methods:

 * `MySQLdb.connect`

The instrumented `connect` method returns a wrapped connection/cursor which instruments the actual `Cursor.execute` calls.

Collected trace data:

 * parametrized SQL query

[float]
[[automatic-instrumentation-db-mysql-connector]]
==== mysql-connector

Library: `mysql-connector-python`

Instrumented methods:

 * `mysql.connector.connect`

The instrumented `connect` method returns a wrapped connection/cursor which instruments the actual `Cursor.execute` calls.

Collected trace data:

 * parametrized SQL query

[float]
[[automatic-instrumentation-db-pymysql]]
==== pymysql

Library: `pymysql`

Instrumented methods:

 * `pymysql.connect`

The instrumented `connect` method returns a wrapped connection/cursor which instruments the actual `Cursor.execute` calls.

Collected trace data:

 * parametrized SQL query

[float]
[[automatic-instrumentation-db-postgres]]
==== PostgreSQL

Library: `psycopg2`, `psycopg2-binary` (`>=2.7`)

Instrumented methods:

 * `psycopg2.connect`

The instrumented `connect` method returns a wrapped connection/cursor which instruments the actual `Cursor.execute` calls.

Collected trace data:

 * parametrized SQL query

[float]
[[automatic-instrumentation-db-aiopg]]
==== aiopg

Library: `aiopg` (`>=1.0`)

Instrumented methods:

 * `aiopg.cursor.Cursor.execute`
 * `aiopg.cursor.Cursor.callproc`

Collected trace data:

 * parametrized SQL query

[float]
[[automatic-instrumentation-db-pyodbc]]
==== PyODBC

Library: `pyodbc`, (`>=4.0`)

Instrumented methods:

 * `pyodbc.connect`

The instrumented `connect` method returns a wrapped connection/cursor which instruments the actual `Cursor.execute` calls.

Collected trace data:

 * parametrized SQL query

[float]
[[automatic-instrumentation-db-mssql]]
==== MS-SQL

Library: `pymssql`, (`>=2.1.0`)

Instrumented methods:

 * `pymssql.connect`

The instrumented `connect` method returns a wrapped connection/cursor which instruments the actual `Cursor.execute` calls.

Collected trace data:

 * parametrized SQL query

[float]
[[automatic-instrumentation-db-mongodb]]
==== MongoDB

Library: `pymongo`, `>=2.9,<3.8`

Instrumented methods:

 * `pymongo.collection.Collection.aggregate`
 * `pymongo.collection.Collection.bulk_write`
 * `pymongo.collection.Collection.count`
 * `pymongo.collection.Collection.create_index`
 * `pymongo.collection.Collection.create_indexes`
 * `pymongo.collection.Collection.delete_many`
 * `pymongo.collection.Collection.delete_one`
 * `pymongo.collection.Collection.distinct`
 * `pymongo.collection.Collection.drop`
 * `pymongo.collection.Collection.drop_index`
 * `pymongo.collection.Collection.drop_indexes`
 * `pymongo.collection.Collection.ensure_index`
 * `pymongo.collection.Collection.find_and_modify`
 * `pymongo.collection.Collection.find_one`
 * `pymongo.collection.Collection.find_one_and_delete`
 * `pymongo.collection.Collection.find_one_and_replace`
 * `pymongo.collection.Collection.find_one_and_update`
 * `pymongo.collection.Collection.group`
 * `pymongo.collection.Collection.inline_map_reduce`
 * `pymongo.collection.Collection.insert`
 * `pymongo.collection.Collection.insert_many`
 * `pymongo.collection.Collection.insert_one`
 * `pymongo.collection.Collection.map_reduce`
 * `pymongo.collection.Collection.reindex`
 * `pymongo.collection.Collection.remove`
 * `pymongo.collection.Collection.rename`
 * `pymongo.collection.Collection.replace_one`
 * `pymongo.collection.Collection.save`
 * `pymongo.collection.Collection.update`
 * `pymongo.collection.Collection.update_many`
 * `pymongo.collection.Collection.update_one`

Collected trace data:

 * database name
 * method name


[float]
[[automatic-instrumentation-db-redis]]
==== Redis

Library: `redis` (`>=2.8,<3.2.0`)

Instrumented methods:

 * `redis.client.Redis.execute_command`
 * `redis.client.Pipeline.execute`

Collected trace data:

    * Redis command name


[float]
[[automatic-instrumentation-db-cassandra]]
==== Cassandra

Library: `cassandra-driver` (`>=3.4,<4.0`)

Instrumented methods:

 *  `cassandra.cluster.Session.execute`
 *  `cassandra.cluster.Cluster.connect`

Collected trace data:

    * CQL query

[float]
[[automatic-instrumentation-http]]
=== External HTTP requests

[float]
[[automatic-instrumentation-stdlib-urllib]]
==== Standard library

Library: `urllib2` (Python 2) / `urllib.request` (Python 3)

Instrumented methods:

 * `urllib2.AbstractHTTPHandler.do_open` / `urllib.request.AbstractHTTPHandler.do_open`

Collected trace data:

 * HTTP method
 * requested URL

[float]
[[automatic-instrumentation-urllib3]]
==== urllib3

Library: `urllib3`

Instrumented methods:

 * `urllib3.connectionpool.HTTPConnectionPool.urlopen`

Additionally, we instrumented vendored instances of urllib3 in the following libraries:

 * `requests`
 * `botocore`

Both libraries have "unvendored" urllib3 in more recent versions, we recommend to use the newest versions.

Collected trace data:

 * HTTP method
 * requested URL

[float]
[[automatic-instrumentation-requests]]
==== requests

Instrumented methods:

 * `requests.sessions.Session.send`

Collected trace data:

 * HTTP method
 * requested URL


[float]
[[automatic-instrumentation-services]]
=== Services

[float]
[[automatic-instrumentation-boto3]]
==== AWS Boto3 / Botocore

Library: `boto3` (`>=1.0`)

Instrumented methods:

 * `botocore.client.BaseClient._make_api_call`

Collected trace data:

 * AWS region (e.g. `eu-central-1`)
 * AWS service name (e.g. `s3`)
 * operation name (e.g. `ListBuckets`)



[float]
[[automatic-instrumentation-template-engines]]
=== Template Engines

[float]
[[automatic-instrumentation-dtl]]
==== Django Template Language

Library: `Django` (see <<supported-django,Django>> for supported versions)

Instrumented methods:

 * `django.template.Template.render`

Collected trace data:

 * template name

[float]
[[automatic-instrumentation-jinja2]]
==== Jinja2

Library: `jinja2`

Instrumented methods:

 * `jinja2.Template.render`

Collected trace data:

 * template name<|MERGE_RESOLUTION|>--- conflicted
+++ resolved
@@ -6,16 +6,10 @@
 
  * <<django-support,Django>>
  * <<flask-support,Flask>>
-<<<<<<< HEAD
  * <<supported-aiohttp,Aiohttp Server>>
  * <<supported-tornado,Tornado>>
- 
-=======
-
->>>>>>> bcc05dba
+
 For other frameworks and custom Python code, the agent exposes a set of <<api,APIs>> for integration.
-
-NOTE: The Elastic APM Python agent does currently not support asynchronous frameworks like Twisted or Tornado.
 
 [float]
 [[supported-python]]
