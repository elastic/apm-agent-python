[[configuration]]
== Configuration

To adapt the Elastic APM agent to your needs, you can configure it using environment variables, or framework specific
configuration.

You can either configure the agent by setting environment variables:
[source,bash]
----
ELASTIC_APM_SERVICE_NAME=foo python manage.py runserver
----

or with inline configuration:

[source,python]
----
apm_client = Client(service_name="foo")
----

or by using framework specific configuration e.g. in your Django `settings.py` file:

[source,python]
----
ELASTIC_APM = {
    "SERVICE_NAME": "foo",
}
----

The precedence is as follows:

 * <<config-central_config,Central configuration>>
(supported options are marked with <<dynamic-configuration, image:./images/dynamic-config.svg[] >>)
 * environment variables
 * inline configuration
 * framework specific configuration
 * default value

[float]
[[dynamic-configuration]]
=== Dynamic configuration

Configuration options marked with the image:./images/dynamic-config.svg[] badge can be changed at runtime
when set from a supported source.

The Python Agent supports {apm-app-ref}/agent-configuration.html[Central configuration],
which allows you to fine-tune certain configurations from in the APM app.
This feature is enabled in the Agent by default, with <<config-central_config>>.

[float]
[[django-configuration]]
=== Django

To configure Django, add an `ELASTIC_APM` dictionary to your `settings.py`:

[source,python]
----
ELASTIC_APM = {
    'SERVICE_NAME': 'my-app',
    'SECRET_TOKEN': 'changeme',
}
----

[float]
[[flask-configuration]]
=== Flask

To configure Flask, add an `ELASTIC_APM` dictionary to your `app.config`:

[source,python]
----
app.config['ELASTIC_APM'] = {
    'SERVICE_NAME': 'my-app',
    'SECRET_TOKEN': 'changeme',
}

apm = ElasticAPM(app)
----

[float]
[[required-options]]
=== Required options

[float]
[[config-service-name]]
==== `service_name`

[options="header"]
|============
| Environment                | Django/Flask      | Default    | Example
| `ELASTIC_APM_SERVICE_NAME` | `SERVICE_NAME`    | `None`     | `my-app`
|============


The name of your service.
This is used to keep all the errors and transactions of your service together
and is the primary filter in the Elastic APM user interface.

NOTE: The service name must conform to this regular expression: `^[a-zA-Z0-9 _-]+$`.
In less regexy terms:
Your service name must only contain characters from the ASCII alphabet, numbers, dashes, underscores and spaces.

[float]
[[config-server-url]]
==== `server_url`

[options="header"]
|============
| Environment              | Django/Flask   | Default
| `ELASTIC_APM_SERVER_URL` | `SERVER_URL`   | `'http://localhost:8200'`
|============

The URL for your APM Server.
The URL must be fully qualified, including protocol (`http` or `https`) and port.


[float]
[[config-transport-class]]
==== `transport_class`

[options="header"]
|============
| Environment                   | Django/Flask      | Default
| `ELASTIC_APM_TRANSPORT_CLASS` | `TRANSPORT_CLASS` | `elasticapm.transport.http.Transport`
|============


The transport class to use when sending events to the APM Server.


[float]
[[other-options]]
=== Other options

[float]
[[config-environment]]
==== `environment`

[options="header"]
|============
| Environment               | Django/Flask   | Default    | Example
| `ELASTIC_APM_ENVIRONMENT` | `ENVIRONMENT`  | `None`     | `"production"`
|============

The name of the environment this service is deployed in,
e.g. "production" or "staging".

Environments allow you to easily filter data on a global level in the APM app.
It's important to be consistent when naming environments across agents.
See {apm-app-ref}/filters.html#environment-selector[environment selector] in the APM app for more information.

NOTE: This feature is fully supported in the APM app in Kibana versions >= 7.2.
You must use the query bar to filter for a specific environment in versions prior to 7.2.

[float]
[[config-secret-token]]
==== `secret_token`

[options="header"]
|============
| Environment                | Django/Flask    | Default    | Example
| `ELASTIC_APM_SECRET_TOKEN` | `SECRET_TOKEN`  | `None`     | A random string
|============

This string is used to ensure that only your agents can send data to your APM Server.
Both the agents and the APM Server have to be configured with the same secret token.
One example to generate a secure secret token is:

[source,bash]
----
python -c "import uuid; print(str(uuid.uuid4()))"
----

WARNING: secret tokens only provide any security if your APM Server use TLS.

[float]
[[config-api-key]]
==== `api_key`

[options="header"]
|============
| Environment           | `Config` key | Default | Example
| `ELASTIC_APM_API_KEY` | `api_key`    | `None`   | A base64-encoded string
|============

experimental::[]

// TODO: add link to APM Server API Key docs once the docs are released

This base64-encoded string is used to ensure that only your agents can send data to your APM Server.
You must have created the API key using the APM Server command line tool. Please see the APM Server
documentation for details on how to do that.

WARNING: API keys only provide any real security if your APM Server uses TLS.

[float]
[[config-service-version]]
==== `service_version`
[options="header"]
|============
| Environment                    | Django/Flask        | Default    | Example
| `ELASTIC_APM_SERVICE_VERSION`  | `SERVICE_VERSION`   | `None`     | A string indicating the version of the deployed service
|============

A version string for the currently deployed version of the service.
If you don't version your deployments,
the recommended value for this field is the commit identifier of the deployed revision, e.g. the output of `git rev-parse HEAD`.

[float]
[[config-framework-name]]
==== `framework_name`
[options="header"]
|============
| Environment                  | Django/Flask     | Default
| `ELASTIC_APM_FRAMEWORK_NAME` | `FRAMEWORK_NAME` | Depending on framework
|============

Name of the used framework.
For Django and Flask, this defaults to `django` and `flask` respectively,
otherwise, the default is `None`.


[float]
[[config-framework-version]]
==== `framework_version`
[options="header"]
|============
| Environment                     | Django/Flask        | Default
| `ELASTIC_APM_FRAMEWORK_VERSION` | `FRAMEWORK_VERSION` | Depending on framework
|============

Version number of the used framework.
For Django and Flask, this defaults to the used version of the framework,
otherwise, the default is `None`.

[float]
[[config-filter-exception-types]]
==== `filter_exception_types`
[options="header"]
|============
| Environment                          | Django/Flask                  | Default  | Example
| `ELASTIC_APM_FILTER_EXCEPTION_TYPES` | `FILTER_EXCEPTION_TYPES`      | `[]`     | `['OperationalError', 'mymodule.SomeoneElsesProblemError']`
| multiple values separated by commas, without spaces |||
|============

A list of exception types to be filtered.
Exceptions of these types will not be sent to the APM Server.


[float]
[[config-transactions-ignore-patterns]]
==== `transactions_ignore_patterns`
[options="header"]
|============
| Environment                                | Django/Flask                    | Default  | Example
| `ELASTIC_APM_TRANSACTIONS_IGNORE_PATTERNS` | `TRANSACTIONS_IGNORE_PATTERNS`  | `[]`     | `['^OPTIONS ', 'myviews.Healthcheck']`
| multiple values separated by commas, without spaces |||
|============

A list of regular expressions.
Transactions that match any of the of the configured patterns will be ignored and not sent to the APM Server.


[float]
[[config-server-timeout]]
==== `server_timeout`

[options="header"]
|============
| Environment                  | Django/Flask         | Default
| `ELASTIC_APM_SERVER_TIMEOUT` | `SERVER_TIMEOUT`     | `"5s"`
|============

A timeout for requests to the APM Server.
The setting has to be provided in *<<config-format-duration, duration format>>*.
If a request to the APM Server takes longer than the configured timeout,
the request is cancelled and the event (exception or transaction) is discarded.
Set to `None` to disable timeouts.

WARNING: If timeouts are disabled or set to a high value,
your app could experience memory issues if the APM Server times out.


[float]
[[config-hostname]]
==== `hostname`

[options="header"]
|============
| Environment                | Django/Flask  | Default                | Example
| `ELASTIC_APM_HOSTNAME`     | `HOSTNAME`    | `socket.gethostname()` | `app-server01.example.com`
|============

The host name to use when sending error and transaction data to the APM Server.

[float]
[[config-auto-log-stacks]]
==== `auto_log_stacks`

[options="header"]
|============
| Environment                   | Django/Flask      | Default
| `ELASTIC_APM_AUTO_LOG_STACKS` | `AUTO_LOG_STACKS` | `True`
| set to `"true"` / `"false"` |||
|============

If set to `True` (the default), the agent will add a stack trace to each log event,
indicating where the log message has been issued.

This setting can be overridden on an individual basis by setting the `extra`-key `stack`:

[source,python]
----
logger.info('something happened', extra={'stack': False})
----

[float]
[[config-collect-local-variables]]
==== `collect_local_variables`

[options="header"]
|============
| Environment                           | Django/Flask              | Default
| `ELASTIC_APM_COLLECT_LOCAL_VARIABLES` | `COLLECT_LOCAL_VARIABLES` | `errors`
|============

Possible values: `errors`, `transactions`, `all`, `off`

The Elastic APM Python agent can collect local variables for stack frames.
By default, this is only done for errors.

NOTE: collecting local variables has a non-trivial overhead.
Collecting local variables for transactions in production environments
can have adverse effects for the performance of your service.

[float]
[[config-local-var-max-length]]
==== `local_var_max_length`

[options="header"]
|============
| Environment                        | Django/Flask           | Default
| `ELASTIC_APM_LOCAL_VAR_MAX_LENGTH` | `LOCAL_VAR_MAX_LENGTH` | `200`
|============

When collecting local variables, they will be converted to strings.
With this setting, you can limit the length of resulting string.


[float]
[[config-local-list-var-max-length]]
==== `local_var_list_max_length`

|============
| Environment                             | Django/Flask                | Default
| `ELASTIC_APM_LOCAL_VAR_LIST_MAX_LENGTH` | `LOCAL_VAR_LIST_MAX_LENGTH` | `10`
|============

With this setting, you can limit the length of lists in local variables.


[float]
[[config-local-dict-var-max-length]]
==== `local_var_dict_max_length`

[options="header"]
|============
| Environment                             | Django/Flask                | Default
| `ELASTIC_APM_LOCAL_VAR_DICT_MAX_LENGTH` | `LOCAL_VAR_DICT_MAX_LENGTH` | `10`
|============

With this setting, you can limit the length of dicts in local variables.


[float]
[[config-source-lines-error-app-frames]]
==== `source_lines_error_app_frames`
[float]
[[config-source-lines-error-library-frames]]
==== `source_lines_error_library_frames`
[float]
[[config-source-lines-span-app-frames]]
==== `source_lines_span_app_frames`
[float]
[[config-source-lines-span-library-frames]]
==== `source_lines_span_library_frames`

[options="header"]
|============
| Environment                                     | Django/Flask                        | Default
| `ELASTIC_APM_SOURCE_LINES_ERROR_APP_FRAMES`     | `SOURCE_LINES_ERROR_APP_FRAMES`     | `5`
| `ELASTIC_APM_SOURCE_LINES_ERROR_LIBRARY_FRAMES` | `SOURCE_LINES_ERROR_LIBRARY_FRAMES` | `5`
| `ELASTIC_APM_SOURCE_LINES_SPAN_APP_FRAMES`      | `SOURCE_LINES_SPAN_APP_FRAMES`      | `0`
| `ELASTIC_APM_SOURCE_LINES_SPAN_LIBRARY_FRAMES`  | `SOURCE_LINES_SPAN_LIBRARY_FRAMES`  | `0`
|============

By default, the APM agent collects source code snippets for errors.
With the above settings, you can modify how many lines of source code is collected.

We differ between errors and spans, as well as library frames and app frames.

WARNING: Especially for spans, collecting source code can have a large impact on storage use in your Elasticsearch cluster.

[float]
[[config-capture-body]]
==== `capture_body`

<<<<<<< HEAD
[options="header"]
=======
<<dynamic-configuration, image:./images/dynamic-config.svg[] >>

>>>>>>> fb580030
|============
| Environment                | Django/Flask   | Default
| `ELASTIC_APM_CAPTURE_BODY` | `CAPTURE_BODY` | `off`
|============

For transactions that are HTTP requests,
the Python agent can optionally capture the request body (e.g. `POST` variables).

Possible values: `errors`, `transactions`, `all`, `off`.

If the request has a body and this setting is disabled, the body will be shown as `[REDACTED]`.

For requests with a content type of `multipart/form-data`,
any uploaded files will be referenced in a special `_files` key.
It contains the name of the field, and the name of the uploaded file, if provided.

WARNING: request bodies often contain sensitive values like passwords, credit card numbers etc.
If your service handles data like this, we advise to only enable this feature with care.

[float]
[[config-capture-headers]]
==== `capture_headers`

<<<<<<< HEAD
[options="header"]
=======
<<dynamic-configuration, image:./images/dynamic-config.svg[] >>

>>>>>>> fb580030
|============
| Environment                   | Django/Flask      | Default
| `ELASTIC_APM_CAPTURE_HEADERS` | `CAPTURE_HEADERS` | `true`
|============

For transactions and errors that happen due to HTTP requests,
the Python agent can optionally capture the request and response headers.

Possible values: `true`, `false`

WARNING: request headers often contain sensitive values like session IDs, cookies etc.
See our documentation on <<sanitizing-data, sanitizing data>> for more information on how to
filter such data.

[float]
[[config-transaction-max-spans]]
==== `transaction_max_spans`

<<<<<<< HEAD
[options="header"]
=======
<<dynamic-configuration, image:./images/dynamic-config.svg[] >>

>>>>>>> fb580030
|============
| Environment                         | Django/Flask            | Default
| `ELASTIC_APM_TRANSACTION_MAX_SPANS` | `TRANSACTION_MAX_SPANS` | `500`
|============

Limits the amount of spans that are recorded per transaction.
This is helpful in cases where a transaction creates a very high amount of spans (e.g. thousands of SQL queries).
Setting an upper limit will prevent overloading the agent and the APM Server with too much work for such edge cases.

[float]
[[config-stack-trace-limit]]
==== `stack_trace_limit`

[options="header"]
|============
| Environment                     | Django/Flask        | Default
| `ELASTIC_APM_STACK_TRACE_LIMIT` | `STACK_TRACE_LIMIT` | `500`
|============

Limits the number of frames captured for each stack trace.

Setting the limit to `0` will disable stack trace collection,
while any positive integer value will be used as the maximum number of frames to collect.
To disable the limit and always capture all frames, set the value to `-1`.


[float]
[[config-span-frames-min-duration]]
==== `span_frames_min_duration`

<<<<<<< HEAD
[options="header"]
=======
<<dynamic-configuration, image:./images/dynamic-config.svg[] >>

>>>>>>> fb580030
|============
| Environment                            | Django/Flask               | Default
| `ELASTIC_APM_SPAN_FRAMES_MIN_DURATION` | `SPAN_FRAMES_MIN_DURATION` | `"5ms"`
|============

In its default settings, the APM agent will collect a stack trace with every recorded span.
While this is very helpful to find the exact place in your code that causes the span,
collecting this stack trace does have some overhead.

To collect traces for all spans, independent of the length, set the value to `-1`.
Setting it to a positive value, e.g. `5ms`, will limit stack trace collection to spans
with durations equal or longer than the given value.

To disable stack trace collection for spans completely, set the value to `0`.

Except for the special values `-1` and `0`,
this setting has to be provided in *<<config-format-duration, duration format>>*.

[float]
[[config-api-request-size]]
==== `api_request_size`

<<<<<<< HEAD
[options="header"]
=======
<<dynamic-configuration, image:./images/dynamic-config.svg[] >>

>>>>>>> fb580030
|============
| Environment                    | Django/Flask       | Default
| `ELASTIC_APM_API_REQUEST_SIZE` | `API_REQUEST_SIZE` | `"768kb"`
|============

Maximum queue length of the request buffer before sending the request to the APM Server.
A lower value will increase the load on your APM Server,
while a higher value can increase the memory pressure of your app.
A higher value also impacts the time until data is indexed and searchable in Elasticsearch.

This setting is useful to limit memory consumption if you experience a sudden spike of traffic.
It has to be provided in *<<config-format-size, size format>>*.

NOTE: Due to internal buffering of gzip, the actual request size can be a few kilobytes larger than the given limit.
By default, the APM Server limits request payload size to 1 MByte.

[float]
[[config-api-request-time]]
==== `api_request_time`

<<<<<<< HEAD
[options="header"]
=======
<<dynamic-configuration, image:./images/dynamic-config.svg[] >>

>>>>>>> fb580030
|============
| Environment                    | Django/Flask       | Default
| `ELASTIC_APM_API_REQUEST_TIME` | `API_REQUEST_TIME` | `"10s"`
|============

Maximum queue time of the request buffer before sending the request to the APM Server.
A lower value will increase the load on your APM Server,
while a higher value can increase the memory pressure of your app.
A higher value also impacts the time until data is indexed and searchable in Elasticsearch.

This setting is useful to limit memory consumption if you experience a sudden spike of traffic.
It has to be provided in *<<config-format-duration, duration format>>*.

NOTE: The actual time will vary between 90-110% of the given value,
to avoid stampedes of instances that start at the same time.

[float]
[[config-processors]]
==== `processors`

[options="header"]
|============
| Environment              | Django/Flask | Default
| `ELASTIC_APM_PROCESSORS` | `PROCESSORS` | `['elasticapm.processors.sanitize_stacktrace_locals',
                                              'elasticapm.processors.sanitize_http_request_cookies',
                                              'elasticapm.processors.sanitize_http_headers',
                                              'elasticapm.processors.sanitize_http_wsgi_env',
                                              'elasticapm.processors.sanitize_http_request_querystring',
                                              'elasticapm.processors.sanitize_http_request_body']`
|============

A list of processors to process transactions and errors.
For more information, see <<sanitizing-data, Sanitizing Data>>.

WARNING: We recommend to always include the default set of validators if you customize this setting.


[float]
[[config-transaction-sample-rate]]
==== `transaction_sample_rate`

<<<<<<< HEAD
[options="header"]
=======
<<dynamic-configuration, image:./images/dynamic-config.svg[] >>

>>>>>>> fb580030
|============
| Environment                           | Django/Flask              | Default
| `ELASTIC_APM_TRANSACTION_SAMPLE_RATE` | `TRANSACTION_SAMPLE_RATE` | `1.0`
|============

By default, the agent will sample every transaction (e.g. request to your service).
To reduce overhead and storage requirements, you can set the sample rate to a value between `0.0` and `1.0`.
We still record overall time and the result for unsampled transactions, but no context information, labels, or spans.

[float]
[[config-include-paths]]
==== `include_paths`

[options="header"]
|============
| Environment                 | Django/Flask    | Default
| `ELASTIC_APM_INCLUDE_PATHS` | `INCLUDE_PATHS` | `[]`
| multiple values separated by commas, without spaces |||
|============

A set of paths, optionally using shell globs
(see https://docs.python.org/3/library/fnmatch.html[`fnmatch`] for a description of the syntax).
These are matched against the absolute filename of every frame, and if a pattern matches, the frame is considered
to be an "in-app frame".

`include_paths` *takes precedence* over `exclude_paths`.

[float]
[[config-exclude-paths]]
==== `exclude_paths`

[options="header"]
|============
| Environment                 | Django/Flask    | Default
| `ELASTIC_APM_EXCLUDE_PATHS` | `EXCLUDE_PATHS` | Varies on Python version and implementation
| multiple values separated by commas, without spaces |||
|============

A set of paths, optionally using shell globs
(see https://docs.python.org/3/library/fnmatch.html[`fnmatch`] for a description of the syntax).
These are matched against the absolute filename of every frame, and if a pattern matches, the frame is considered
to be a "library frame".

`include_paths` *takes precedence* over `exclude_paths`.

The default value varies based on your Python version and implementation, e.g.:

 * PyPy3: `['\*/lib-python/3/*', '\*/site-packages/*']`
 * CPython 2.7: `['\*/lib/python2.7/*', '\*/lib64/python2.7/*']`

[float]
[[config-debug]]
==== `debug`

[options="header"]
|============
| Environment         | Django/Flask  | Default
| `ELASTIC_APM_DEBUG` | `DEBUG`       | `False`
|============

If your app is in debug mode (e.g. in Django with `settings.DEBUG = True` or in Flask with `app.debug = True`),
the agent won't send any data to the APM Server. You can override it by changing this setting to `True`.


[float]
[[config-disable-send]]
==== `disable_send`

[options="header"]
|============
| Environment                 | Django/Flask   | Default
| `ELASTIC_APM_DISABLE_SEND`  | `DISABLE_SEND` | `False`
|============

If set to `True`, the agent won't send any events to the APM Server, independent of any debug state.


[float]
[[config-instrument]]
==== `instrument`

[options="header"]
|============
| Environment               | Django/Flask | Default
| `ELASTIC_APM_INSTRUMENT`  | `INSTRUMENT` | `True`
|============

If set to `False`, the agent won't instrument any code.
This disables most of the tracing functionality, but can be useful to debug possible instrumentation issues.


[float]
[[config-verify-server-cert]]
==== `verify_server_cert`

[options="header"]
|============
| Environment                       | Django/Flask         | Default
| `ELASTIC_APM_VERIFY_SERVER_CERT`  | `VERIFY_SERVER_CERT` | `True`
|============

By default, the agent verifies the SSL certificate if you use an HTTPS connection to the APM Server.
Verification can be disabled by changing this setting to `False`.
This setting is ignored when <<config-server-cert,`server_cert`>> is set.

NOTE: SSL certificate verification is only available in Python 2.7.9+ and Python 3.4.3+.

[float]
[[config-server-cert]]
==== `server_cert`

[options="header"]
|============
| Environment                | Django/Flask  | Default
| `ELASTIC_APM_SERVER_CERT`  | `SERVER_CERT` | `None`
|============

If you have configured your APM Server with a self signed TLS certificate, or you
just wish to pin the server certificate, you can specify the path to the PEM-encoded
certificate via the `ELASTIC_APM_SERVER_CERT` configuration.

[float]
[[config-metrics_interval]]
==== `metrics_interval`

[options="header"]
|============
| Environment                     | Django/Flask       | Default
| `ELASTIC_APM_METRICS_INTERVAL`  | `METRICS_INTERVAL` | `30s`
|============


The interval in which the agent collects metrics. A shorter interval increases the granularity of metrics,
but also increases the overhead of the agent, as well as storage requirements.

It has to be provided in *<<config-format-duration, duration format>>*.

[float]
[[config-disable_metrics]]
==== `disable_metrics`

[options="header"]
|============
| Environment                     | Django/Flask      | Default
| `ELASTIC_APM_DISABLE_METRICS`   | `DISABLE_METRICS` | `None`
|============


A comma-separated list of dotted metrics names that should not be sent to the APM Server.
You can use `*` to match multiple metrics. As an example, to disable all CPU-related metrics,
as well as the "total system memory" metric, you would set `disable_metrics` to:

....
"*.cpu.*,system.memory.total"
....

NOTE: this setting only disables the *sending* of the given metrics, not collection.

[float]
[[config-breakdown_metrics]]
==== `breakdown_metrics`

[options="header"]
|============
| Environment                       | Django/Flask        | Default
| `ELASTIC_APM_BREAKDOWN_METRICS`   | `BREAKDOWN_METRICS` | `True`
|============

Enable/disable the tracking and collection of breakdown metrics.
By setting this to `False`, tracking this metric is completely disabled, which can reduce the overhead of the agent.

NOTE: This feature requires APM Server and Kibana >= 7.3.

[float]
[[config-central_config]]
==== `central_config`

[options="header"]
|============
| Environment                       | Django/Flask        | Default
| `ELASTIC_APM_CENTRAL_CONFIG`      | `CENTRAL_CONFIG`    | `True`
|============

When enabled, the agent will make periodic requests to the APM Server to fetch updated configuration.

See <<dynamic-configuration>> for more information.

NOTE: This feature requires APM Server and Kibana >= 7.3.

[float]
[[config-global_labels]]
==== `global_labels`

[options="header"]
|============
| Environment                       | Django/Flask        | Default
| `ELASTIC_APM_GLOBAL_LABELS`       | `GLOBAL_LABELS`     | `None`
|============

Labels added to all events, with the format `key=value[,key=value[,...]]`.
Any labels set by application via the API will override global labels with the same keys.

NOTE: This feature requires APM Server >= 7.2.

[float]
[[config-generic-disable-log-record-factory]]
==== `disable_log_record_factory`

[options="header"]
|============
| Environment                              | Django/Flask                 | Default
| `ELASTIC_APM_DISABLE_LOG_RECORD_FACTORY` | `DISABLE_LOG_RECORD_FACTORY` | `False`
|============

By default in python 3, the agent will install a <<logging,LogRecord factory>> that
automatically adds tracing fields to your log records. You can disable this
behavior by setting this to `True`.

[float]
[[config-use-elastic-traceparent-header]]
==== `use_elastic_traceparent_header`

[options="header"]
|============
| Environment                                  | Django/Flask                     | Default
| `ELASTIC_APM_USE_ELASTIC_TRACEPARENT_HEADER` | `USE_ELASTIC_TRACEPARENT_HEADER` | `True`
|============

To enable {apm-overview-ref-v}/distributed-tracing.html[distributed tracing],
the agent sets a number of HTTP headers to outgoing requests made with <<automatic-instrumentation-http,instrumented HTTP libraries>>.
These headers (`traceparent` and `tracestate`) are defined in the https://www.w3.org/TR/trace-context-1/[W3C Trace Context] specification.

Additionally, when this setting is set to `True`, the agent will set `elasticapm-traceparent` for backwards compatibility.


[float]
[[config-django-specific]]
=== Django-specific configuration

[float]
[[config-django-transaction-name-from-route]]
==== `django_transaction_name_from_route`

[options="header"]
|============
| Environment                                       | Django                               | Default
| `ELASTIC_APM_DJANGO_TRANSACTION_NAME_FROM_ROUTE`  | `DJANGO_TRANSACTION_NAME_FROM_ROUTE` | `False`
|============


By default, we use the function or class name of the view as the transaction name.
Starting with Django 2.2, Django makes the route (e.g. `users/<int:user_id>/`) available on the `request.resolver_match` object.
If you want to use the route instead of the view name as the transaction name, you can set this config option to `true`.

NOTE: in versions previous to Django 2.2, changing this setting will have no effect.

[float]
[[config-django-autoinsert-middleware]]
==== `django_autoinsert_middleware`

[options="header"]
|============
| Environment                                 | Django                         | Default
| `ELASTIC_APM_DJANGO_AUTOINSERT_MIDDLEWARE`  | `DJANGO_AUTOINSERT_MIDDLEWARE` | `True`
|============

To trace Django requests, the agent uses a middleware, `elasticapm.contrib.django.middleware.TracingMiddleware`.
By default, this middleware is inserted automatically as the first item in `settings.MIDDLEWARES`.
To disable the automatic insertion of the middleware, change this setting to `False`.


[float]
[[config-generic-environment]]
=== Generic Environment variables

Some environment variables that are not specific to the APM agent can be used to configure the agent.

[float]
[[config-generic-http-proxy]]
==== `HTTP_PROXY` and `HTTPS_PROXY`

Using `HTTP_PROXY` and `HTTPS_PROXY`, the agent can be instructed to use a proxy to connect to the APM Server.
If both are set, `HTTPS_PROXY` takes precedence.

NOTE: The environment variables are case-insensitive.

[float]
[[config-generic-no-proxy]]
==== `NO_PROXY`

To instruct the agent to *not* use a proxy, you can use the `NO_PROXY` environment variable.
You can either set it to a comma-separated list of hosts for which no proxy should be used (e.g. `localhost,example.com`)
or use `*` to match any host.

This is useful if `HTTP_PROXY` / `HTTPS_PROXY` is set for other reasons than agent / APM Server communication.


[float]
[[config-formats]]
=== Configuration formats

Some options require a unit, either duration or size.
These need to be provided in a specific format.

[float]
[[config-format-duration]]
==== Duration format

The _duration_ format is used for options like timeouts.
The unit is provided as suffix directly after the number, without and separation by whitespace.

*Example*: `5ms`

*Supported units*

 * `ms` (milliseconds)
 * `s` (seconds)
 * `m` (minutes)

[float]
[[config-format-size]]
==== Size format

The _size_ format is used for options like maximum buffer sizes.
The unit is provided as suffix directly after the number, without and separation by whitespace.


*Example*: `10kb`

*Supported units*:

 * `b` (bytes)
 * `kb` (kilobytes)
 * `mb` (megabytes)
 * `gb` (gigabytes)

NOTE: we use the power-of-two sizing convention, e.g. `1 kilobyte == 1024 bytes`<|MERGE_RESOLUTION|>--- conflicted
+++ resolved
@@ -404,12 +404,9 @@
 [[config-capture-body]]
 ==== `capture_body`
 
-<<<<<<< HEAD
-[options="header"]
-=======
 <<dynamic-configuration, image:./images/dynamic-config.svg[] >>
 
->>>>>>> fb580030
+[options="header"]
 |============
 | Environment                | Django/Flask   | Default
 | `ELASTIC_APM_CAPTURE_BODY` | `CAPTURE_BODY` | `off`
@@ -433,12 +430,9 @@
 [[config-capture-headers]]
 ==== `capture_headers`
 
-<<<<<<< HEAD
-[options="header"]
-=======
 <<dynamic-configuration, image:./images/dynamic-config.svg[] >>
 
->>>>>>> fb580030
+[options="header"]
 |============
 | Environment                   | Django/Flask      | Default
 | `ELASTIC_APM_CAPTURE_HEADERS` | `CAPTURE_HEADERS` | `true`
@@ -457,12 +451,9 @@
 [[config-transaction-max-spans]]
 ==== `transaction_max_spans`
 
-<<<<<<< HEAD
-[options="header"]
-=======
 <<dynamic-configuration, image:./images/dynamic-config.svg[] >>
 
->>>>>>> fb580030
+[options="header"]
 |============
 | Environment                         | Django/Flask            | Default
 | `ELASTIC_APM_TRANSACTION_MAX_SPANS` | `TRANSACTION_MAX_SPANS` | `500`
@@ -493,12 +484,9 @@
 [[config-span-frames-min-duration]]
 ==== `span_frames_min_duration`
 
-<<<<<<< HEAD
-[options="header"]
-=======
 <<dynamic-configuration, image:./images/dynamic-config.svg[] >>
 
->>>>>>> fb580030
+[options="header"]
 |============
 | Environment                            | Django/Flask               | Default
 | `ELASTIC_APM_SPAN_FRAMES_MIN_DURATION` | `SPAN_FRAMES_MIN_DURATION` | `"5ms"`
@@ -521,12 +509,9 @@
 [[config-api-request-size]]
 ==== `api_request_size`
 
-<<<<<<< HEAD
-[options="header"]
-=======
 <<dynamic-configuration, image:./images/dynamic-config.svg[] >>
 
->>>>>>> fb580030
+[options="header"]
 |============
 | Environment                    | Django/Flask       | Default
 | `ELASTIC_APM_API_REQUEST_SIZE` | `API_REQUEST_SIZE` | `"768kb"`
@@ -547,12 +532,9 @@
 [[config-api-request-time]]
 ==== `api_request_time`
 
-<<<<<<< HEAD
-[options="header"]
-=======
 <<dynamic-configuration, image:./images/dynamic-config.svg[] >>
 
->>>>>>> fb580030
+[options="header"]
 |============
 | Environment                    | Django/Flask       | Default
 | `ELASTIC_APM_API_REQUEST_TIME` | `API_REQUEST_TIME` | `"10s"`
@@ -594,12 +576,9 @@
 [[config-transaction-sample-rate]]
 ==== `transaction_sample_rate`
 
-<<<<<<< HEAD
-[options="header"]
-=======
 <<dynamic-configuration, image:./images/dynamic-config.svg[] >>
 
->>>>>>> fb580030
+[options="header"]
 |============
 | Environment                           | Django/Flask              | Default
 | `ELASTIC_APM_TRANSACTION_SAMPLE_RATE` | `TRANSACTION_SAMPLE_RATE` | `1.0`
