--- conflicted
+++ resolved
@@ -29,11 +29,6 @@
 
     def call(self, module, method, wrapped, instance, args, kwargs):
         wrapped_name = self.get_wrapped_name(wrapped, instance, method)
-<<<<<<< HEAD
-        with self.client.capture_trace(wrapped_name, "cache.redis", leaf=True):
+        with trace(wrapped_name, "cache.redis", leaf=True):
             return wrapped(*args, **kwargs)
 
-=======
-        with trace(wrapped_name, "cache.redis", leaf=True):
-            return wrapped(*args, **kwargs)
->>>>>>> d1ca68c9
