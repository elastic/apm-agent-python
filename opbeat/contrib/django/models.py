--- conflicted
+++ resolved
@@ -133,6 +133,7 @@
         app_id=config.get('APP_ID', None),
         secret_token=config.get('SECRET_TOKEN', None),
         processors=config.get('PROCESSORS', None),
+        traces_send_freq_secs=config.get('TRACES_SEND_FREQ_SEC', None),
         async=config.get('ASYNC', None),
         instrument_django_middleware=config.get('INSTRUMENT_DJANGO_MIDDLEWARE'),
     )
@@ -154,34 +155,8 @@
         client = config.get('CLIENT', default_client_class)
 
     if _client[0] != client:
-<<<<<<< HEAD
         client_class = get_client_class(client)
         instance = client_class(**get_client_config())
-=======
-        module, class_name = client.rsplit('.', 1)
-
-        config = getattr(django_settings, 'OPBEAT', {})
-
-        kwargs = dict(
-            servers=config.get('SERVERS', None),
-            include_paths=set(config.get('INCLUDE_PATHS', [])) | get_installed_apps(),
-            exclude_paths=config.get('EXCLUDE_PATHS', None),
-            timeout=config.get('TIMEOUT', None),
-            hostname=config.get('HOSTNAME', None),
-            auto_log_stacks=config.get('AUTO_LOG_STACKS', None),
-            string_max_length=config.get('MAX_LENGTH_STRING', None),
-            list_max_length=config.get('MAX_LENGTH_LIST', None),
-            organization_id=config.get('ORGANIZATION_ID', None),
-            app_id=config.get('APP_ID', None),
-            secret_token=config.get('SECRET_TOKEN', None),
-            processors=config.get('PROCESSORS', None),
-            traces_send_freq_secs=config.get('TRACES_SEND_FREQ_SEC', None),
-            async=config.get('ASYNC', None),
-            instrument_django_middleware=config.get('INSTRUMENT_DJANGO_MIDDLEWARE'),
-        )
-        client_class = getattr(__import__(module, {}, {}, class_name), class_name)
-        instance = client_class(**kwargs)
->>>>>>> dc20df75
         if not tmp_client:
             _client = (client, instance)
         return instance
