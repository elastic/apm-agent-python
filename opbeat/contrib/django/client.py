"""
opbeat.contrib.django.client
~~~~~~~~~~~~~~~~~~~~~~~~~~~~

:copyright: (c) 2011-2012 Opbeat

Large portions are
:copyright: (c) 2010 by the Sentry Team, see AUTHORS for more details.
:license: BSD, see LICENSE for more details.
"""

from __future__ import absolute_import

import logging

from django.http import HttpRequest
from django.template import TemplateSyntaxError
from django.template.loader import LoaderOrigin

try:
    # Attempt to use the Django 1.7+ apps sub-framework.
    from django.apps import apps

    is_app_installed = apps.is_installed
except ImportError:
    from django.conf import settings

    # Use the legacy method of simple checking the configuration.
    def is_app_installed(app_name):
        return app_name in settings.INSTALLED_APPS

from opbeat.base import Client
<<<<<<< HEAD
from opbeat.contrib.django.utils import (get_data_from_template_source,
                                         get_data_from_template_debug)
=======
from opbeat.conf import defaults
from opbeat.contrib.django.utils import get_data_from_template
>>>>>>> e4cfe15f
from opbeat.utils.wsgi import get_headers, get_environ

__all__ = ('DjangoClient',)


class DjangoClient(Client):
    logger = logging.getLogger('opbeat.errors.client.django')

    def __init__(self, **kwargs):
        instrument_django_middleware = kwargs.pop(
            'instrument_django_middleware',
            None
        )
        if instrument_django_middleware is not None:
            self.instrument_django_middleware = instrument_django_middleware
        else:
            self.instrument_django_middleware = defaults.INSTRUMENT_DJANGO_MIDDLEWARE
        super(DjangoClient, self).__init__(**kwargs)

    def get_user_info(self, request):
        if request.user.is_authenticated():
            user_info = {
                'is_authenticated': True,
                'id': request.user.pk,
            }
            if hasattr(request.user, 'get_username'):
                user_info['username'] = request.user.get_username()
            elif hasattr(request.user, 'username'):
                user_info['username'] = request.user.username
            else:
                # this only happens if the project uses custom user models, but
                # doesn't correctly inherit from AbstractBaseUser
                user_info['username'] = ''

            if hasattr(request.user, 'email'):
                user_info['email'] = request.user.email
        else:
            user_info = {
                'is_authenticated': False,
            }
        return user_info

    def get_data_from_request(self, request):
        django_auth_installed = is_app_installed('django.contrib.auth')

        if django_auth_installed:
            from django.contrib.auth.models import AnonymousUser
            try:
                # try to import User via get_user_model (Django 1.5+)
                from django.contrib.auth import get_user_model
                User = get_user_model()
            except ImportError:
                # import the User model from the standard location (Django <1.5)
                from django.contrib.auth.models import User

        if request.method != 'GET':
            try:
                if hasattr(request, 'body'):
                    # Django 1.4+
                    raw_data = request.body
                else:
                    raw_data = request.raw_post_data
                data = raw_data if raw_data else request.POST
            except Exception:
                # assume we had a partial read:
                data = '<unavailable>'
        else:
            data = None

        environ = request.META

        result = {
            'http': {
                'method': request.method,
                'url': request.build_absolute_uri(),
                'query_string': request.META.get('QUERY_STRING'),
                'data': data,
                'cookies': dict(request.COOKIES),
                'headers': dict(get_headers(environ)),
                'env': dict(get_environ(environ)),
            }
        }

        if django_auth_installed and \
           hasattr(request, 'user') and \
           isinstance(request.user, (User, AnonymousUser)):
            result['user'] = self.get_user_info(request)

        return result

    def capture(self, event_type, request=None, **kwargs):
        if 'data' not in kwargs:
            kwargs['data'] = data = {}
        else:
            data = kwargs['data']

        is_http_request = isinstance(request, HttpRequest)
        if is_http_request:
            data.update(self.get_data_from_request(request))

        if kwargs.get('exc_info'):
            exc_value = kwargs['exc_info'][1]
            # As of r16833 (Django) all exceptions may contain a ``django_template_source`` attribute (rather than the
            # legacy ``TemplateSyntaxError.source`` check) which describes template information.
            if hasattr(exc_value, 'django_template_source') or ((isinstance(exc_value, TemplateSyntaxError) and
               isinstance(getattr(exc_value, 'source', None), (tuple, list)) and isinstance(exc_value.source[0], LoaderOrigin))):
                source = getattr(exc_value, 'django_template_source', getattr(exc_value, 'source', None))
                if source is None:
                    self.logger.info('Unable to get template source from exception')
                data.update(get_data_from_template_source(source))
            elif hasattr(exc_value, 'template_debug'):  # Django 1.9+
                data.update(get_data_from_template_debug(exc_value.template_debug))

        result = super(DjangoClient, self).capture(event_type, **kwargs)

        if is_http_request:
            # attach the opbeat object to the request
            request.opbeat = {
                'app_id': data.get('app_id', self.app_id),
                'id': self.get_ident(result),
            }

        return result

    def send(self, **kwargs):
        """
        Serializes and signs ``data`` and passes the payload off to ``send_remote``

        If ``servers`` was passed into the constructor, this will serialize the data and pipe it to
        each server using ``send_remote()``.
        """
        if self.servers:
            return super(DjangoClient, self).send(**kwargs)
        else:
            self.error_logger.error('No servers configured, and opbeat not installed. Cannot send message')
            return None<|MERGE_RESOLUTION|>--- conflicted
+++ resolved
@@ -30,13 +30,9 @@
         return app_name in settings.INSTALLED_APPS
 
 from opbeat.base import Client
-<<<<<<< HEAD
 from opbeat.contrib.django.utils import (get_data_from_template_source,
                                          get_data_from_template_debug)
-=======
 from opbeat.conf import defaults
-from opbeat.contrib.django.utils import get_data_from_template
->>>>>>> e4cfe15f
 from opbeat.utils.wsgi import get_headers, get_environ
 
 __all__ = ('DjangoClient',)
