--- conflicted
+++ resolved
@@ -48,11 +48,8 @@
 * Fix return for `opentelemetry.Span.is_recording()` {pull}1530[#1530]
 * Fix error logging for bad SERVICE_NAME config {pull}1546[#1546]
 * Do not instrument old versions of Tornado > 6.0 due to incompatibility {pull}1566[#1566]
-<<<<<<< HEAD
 * Fix transaction names for class based views in Django 4.0+ {pull}1571[#1571]
-=======
 * Fix a problem with our logging handler failing to report internal errors in its emitter {pull}1568[#1568]
->>>>>>> f9a4236a
 
 [[release-notes-6.x]]
 === Python Agent version 6.x
