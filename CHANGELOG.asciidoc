--- conflicted
+++ resolved
@@ -37,11 +37,8 @@
 ===== Features
 
 * Add OpenTelemetry API bridge {pull}1411[#1411]
-<<<<<<< HEAD
+* Change default for `sanitize_field_names` to sanitize `*auth*` instead of `authorization` {pull}1494[#1494]
 * Add `span_stack_trace_min_duration` to replace deprecated `span_frames_min_duration` {pull}1498[#1498]
-=======
-* Change default for `sanitize_field_names` to sanitize `*auth*` instead of `authorization` {pull}1494[#1494]
->>>>>>> 057a1a26
 
 [float]
 ===== Bug fixes
