--- conflicted
+++ resolved
@@ -33,11 +33,8 @@
 
 * Added error handling around frame processing in Django {pull}837[#837]
 * Limit SQL queries in context data to 10000 characters {pull}842[#842]
-<<<<<<< HEAD
+* Omit the "sync" property on spans by default {pull}854[#854]
 * Update the pid/ppid in transport metadata when they change {pull}825[#825]
-=======
-* Omit the "sync" property on spans by default {pull}854[#854] 
->>>>>>> 3af570e7
 
 [[release-notes-5.x]]
 === Python Agent version 5.x
