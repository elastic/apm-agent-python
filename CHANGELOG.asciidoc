ifdef::env-github[]
NOTE: Release notes are best read in our documentation at
https://www.elastic.co/guide/en/apm/agent/python/current/release-notes.html[elastic.co]
endif::[]

////
[[release-notes-x.x.x]]
==== x.x.x - YYYY/MM/DD

[float]
===== Breaking changes

[float]
===== Features
* Cool new feature: {pull}2526[#2526]

[float]
===== Bug fixes
////

//=== Unreleased

// Unreleased changes go here
// When the next release happens, nest these changes under the "Python Agent version 6.x" heading
//[float]
//===== Features
//
//[float]
//===== Bug fixes
//

=== Unreleased

// Unreleased changes go here
// When the next release happens, nest these changes under the "Python Agent version 6.x" heading
[float]
===== Features

* Implement instrumentation of Azure Functions {pull}1766[#1766]
<<<<<<< HEAD
* Implement partial transaction support in AWS lambda {pull}1784[#1784]
=======
* Add support for Django to wrapper script {pull}1780[#1780]
* Add `transport_json_serializer` configuration option {pull}1777[#1777]
* Add S3 bucket and key name to OTel attributes {pull}1790[#1790]
>>>>>>> 6fa0de57

[float]
===== Bug fixes

* Fix spans being dropped if they don't have a name {pull}1770[#1770]
* Fix AWS Lambda support when `event` is not a dict {pull}1775[#1775]
* Fix deprecation warning with urllib3 2.0.0 pre-release versions {pull}1778[#1778]
* Fix `activation_method` to only send to APM server 8.7.1+ {pull}1787[#1787]
* Fix span.context.destination.service.resource for S3 spans to have an "s3/" prefix. {pull}1783[#1783]
+
*Note*: While this is considered a bugfix, it can potentially be a breaking
change in the Kibana APM app: It can break the history of the S3-Spans / metrics
for users relying on `context.destination.service.resource`. If users happen to
run agents both with and without this fix (for same or different languages), the
same S3-buckets can appear twice in the service map (with and without
s3-prefix).
* Fix instrumentation to not bubble up exceptions during instrumentation {pull}1791[#1791]

[[release-notes-6.x]]
=== Python Agent version 6.x

[[release-notes-6.15.1]]
==== 6.15.1 - 2023-03-06

[float]
===== Bug fixes

* Fix issue with botocore instrumentation creating spans with an incorrect `service.name` {pull}1765[#1765]
* Fix a bug in the GRPC instrumentation when the agent is disabled or not recording {pull}1761[#1761]

[[release-notes-6.15.0]]
==== 6.15.0 - 2023-02-16

[float]
===== Features

* Add `service.agent.activation_method` to the metadata {pull}1743[#1743]

[float]
===== Bug fixes

* Small fix to underlying Starlette logic to prevent duplicate Client objects {pull}1735[#1735]
* Change `server_url` default to `http://127.0.0.1:8200` to avoid ipv6 ambiguity {pull}1744[#1744]
* Fix an issue in GRPC instrumentation with unsampled transactions {pull}1740[#1740]
* Fix error in async Elasticsearch instrumentation when spans are dropped {pull}1758[#1758]

[[release-notes-6.14.0]]
==== 6.14.0 - 2023-01-30

[float]
===== Features

* GRPC support {pull}1703[#1703]
* Wrapper script Flask support (experimental) {pull}1709[#1709]

[float]
===== Bug fixes

* Fix an async issue with long elasticsearch queries {pull}1725[#1725]
* Fix a minor inconsistency with the W3C tracestate spec {pull}1728[#1728]
* Fix a cold start performance issue with our AWS Lambda integration {pull}1727[#1727]
* Mark `**kwargs` config usage in our AWS Lambda integration as deprecated {pull}1727[#1727]

[[release-notes-6.13.2]]
==== 6.13.2 - 2022-11-17

[float]
===== Bug fixes

* Fix error in Elasticsearch instrumentation when spans are dropped {pull}1690[#1690]
* Lower log level for errors in APM Server version fetching {pull}1692[#1692]
* Fix for missing parent.id when logging from a DroppedSpan under a leaf span {pull}1695[#1695]

[[release-notes-6.13.1]]
==== 6.13.1 - 2022-11-03

[float]
===== Bug fixes

* Fix elasticsearch instrumentation for track_total_hits=False {pull}1687[#1687]

[[release-notes-6.13.0]]
==== 6.13.0 - 2022-10-26

[float]
===== Features
 * Add support for Python 3.11
 * Add backend granularity data to SQL backends as well as Cassandra and pymongo {pull}1585[#1585], {pull}1639[#1639]
 * Add support for instrumenting the Elasticsearch 8 Python client {pull}1642[#1642]
 * Add `*principal*` to default `sanitize_field_names` configuration {pull}1664[#1664]
 * Add docs and better support for custom metrics, including in AWS Lambda {pull}1643[#1643]
 * Add support for capturing span links from AWS SQS in AWS Lambda {pull}1662[#1662]

[float]
===== Bug fixes

* Fix Django's `manage.py check` when agent is disabled {pull}1632[#1632]
* Fix an issue with long body truncation for Starlette {pull}1635[#1635]
* Fix an issue with transaction outcomes in Flask for uncaught exceptions {pull}1637[#1637]
* Fix Starlette instrumentation to make sure transaction information is still present during exception handling {pull}1674[#1674]


[[release-notes-6.12.0]]
==== 6.12.0 - 2022-09-07

[float]
===== Features

* Add redis query to context data for redis instrumentation {pull}1406[#1406]
* Add AWS request ID to all botocore spans (at `span.context.http.request.id`) {pull}1625[#1625]

[float]
===== Bug fixes

* Differentiate Lambda URLs from API Gateway in AWS Lambda integration {pull}1609[#1609]
* Restrict the size of Django request bodies to prevent APM Server rejection {pull}1610[#1610]
* Restrict length of `exception.message` for exceptions captured by the agent {pull}1619[#1619]
* Restrict length of Starlette request bodies {pull}1549[#1549]
* Fix error when using elasticsearch(sniff_on_start=True) {pull}1618[#1618]
* Improve handling of ignored URLs and capture_body=off for Starlette {pull}1549[#1549]
* Fix possible error in the transport flush for Lambda functions {pull}1628[#1628]

[[release-notes-6.11.0]]
==== 6.11.0 - 2022-08-09

[float]
===== Features

* Added lambda support for ELB triggers {pull}1605[#1605]

[[release-notes-6.10.2]]
==== 6.10.2 - 2022-08-04

[float]
===== Bug fixes

* Fixed an issue with non-integer ports in Django {pull}1590[#1590]
* Fixed an issue with non-integer ports in Redis {pull}1591[#1591]
* Fixed a performance issue for local variable shortening via `varmap()` {pull}1593[#1593]
* Fixed `elasticapm.label()` when a Client object is not available {pull}1596[#1596]

[[release-notes-6.10.1]]
==== 6.10.1 - 2022-06-30

[float]
===== Bug fixes

* Fix an issue with Kafka instrumentation and unsampled transactions {pull}1579[#1579]

[[release-notes-6.10.0]]
==== 6.10.0 - 2022-06-22

[float]
===== Features

* Add instrumentation for https://github.com/aio-libs/aiobotocore[`aiobotocore`] {pull}1520[#1520]
* Add instrumentation for https://kafka-python.readthedocs.io/en/master/[`kafka-python`] {pull}1555[#1555]
* Add API for span links, and implement span link support for OpenTelemetry bridge {pull}1562[#1562]
* Add span links to SQS ReceiveMessage call {pull}1575[#1575]
* Add specific instrumentation for SQS delete/batch-delete {pull}1567[#1567]
* Add `trace_continuation_strategy` setting {pull}1564[#1564]

[float]
===== Bug fixes

* Fix return for `opentelemetry.Span.is_recording()` {pull}1530[#1530]
* Fix error logging for bad SERVICE_NAME config {pull}1546[#1546]
* Do not instrument old versions of Tornado > 6.0 due to incompatibility {pull}1566[#1566]
* Fix transaction names for class based views in Django 4.0+ {pull}1571[#1571]
* Fix a problem with our logging handler failing to report internal errors in its emitter {pull}1568[#1568]


[[release-notes-6.9.1]]
==== 6.9.1 - 2022-03-30

[float]
===== Bug fixes

* Fix `otel_attributes`-related regression with older versions of APM Server (<7.16) {pull}1510[#1510]

[[release-notes-6.9.0]]
==== 6.9.0 - 2022-03-29

[float]
===== Features

* Add OpenTelemetry API bridge {pull}1411[#1411]
* Change default for `sanitize_field_names` to sanitize `*auth*` instead of `authorization` {pull}1494[#1494]
* Add `span_stack_trace_min_duration` to replace deprecated `span_frames_min_duration` {pull}1498[#1498]
* Enable exact_match span compression by default {pull}1504[#1504]
* Allow parent celery tasks to specify the downstream `parent_span_id` in celery headers {pull}1500[#1500]

[float]
===== Bug fixes

* Fix Sanic integration to properly respect the `capture_body` config {pull}1485[#1485]
* Lambda fixes to align with the cross-agent spec {pull}1489[#1489]
* Lambda fix for custom `service_name` {pull}1493[#1493]
* Change default for `stack_trace_limit` from 500 to 50 {pull}1492[#1492]
* Switch all duration handling to use `datetime.timedelta` objects {pull}1488[#1488]

[[release-notes-6.8.1]]
==== 6.8.1 - 2022-03-09

[float]
===== Bug fixes

* Fix `exit_span_min_duration` and disable by default {pull}1483[#1483]

[[release-notes-6.8.0]]
==== 6.8.0 - 2022-02-22

[float]
===== Features
 * use "unknown-python-service" as default service name if no service name is configured {pull}1438[#1438]
 * add transaction name to error objects {pull}1441[#1441]
 * don't send unsampled transactions to APM Server 8.0+ {pull}1442[#1442]
 * implement snapshotting of certain configuration during transaction lifetime {pull}1431[#1431]
 * propagate traceparent IDs via Celery {pull}1371[#1371]
 * removed Python 2 compatibility shims {pull}1463[#1463]
 ** Note: Python 2 support was already removed with version 6.0 of the agent, this now removes unused compatibilit shims.

[float]
===== Bug fixes
 * fix span compression for redis, mongodb, cassandra and memcached {pull}1444[#1444]
 * fix recording of status_code for starlette {pull}1466[#1466]
 * fix aioredis span context handling {pull}1462[#1462]

[[release-notes-6.7.2]]
==== 6.7.2 - 2021-12-07

[float]
===== Bug fixes
* fix AttributeError in sync instrumentation of httpx {pull}1423[#1423]
* add setting to disable span compression, default to disabled {pull}1429[#1429]

[[release-notes-6.7.1]]
==== 6.7.1 - 2021-11-29

[float]
===== Bug fixes

* fix an issue with Sanic exception tracking {pull}1414[#1414]
* asyncpg: Limit SQL queries in context data to 10000 characters {pull}1416[#1416]


[[release-notes-6.7.0]]
==== 6.7.0 - 2021-11-17

[float]
===== Features

* Add support for Sanic framework {pull}1390[#1390]

[float]
===== Bug fixes

* fix compatibility issues with httpx 0.21 {pull}1403[#1403]
* fix `span_compression_exact_match_max_duration` default value {pull}1407[#1407]

[[release-notes-6.6.3]]
==== 6.6.3 - 2021-11-15

[float]
===== Bug fixes

 * fix an issue with `metrics_sets` configuration referencing the `TransactionMetricSet` removed in 6.6.2 {pull}1397[#1397]

[[release-notes-6.6.2]]
==== 6.6.2 - 2021-11-10

[float]
===== Bug fixes

* Fix an issue where compressed spans would count against `transaction_max_spans` {pull}1377[#1377]
* Make sure HTTP connections are not re-used after a process fork {pull}1374[#1374]
* Fix an issue with psycopg2 instrumentation when multiple hosts are defined {pull}1386[#1386]
* Update the `User-Agent` header to the new https://github.com/elastic/apm/pull/514[spec] {pull}1378[#1378]
* Improve status_code handling in AWS Lambda integration {pull}1382[#1382]
* Fix `aiohttp` exception handling to allow for non-500 responses including `HTTPOk` {pull}1384[#1384]
* Force transaction names to strings {pull}1389[#1389]

[float]
===== Other

* Remove unused `http.request.socket.encrypted` context field {pull}1332[#1332]
* Remove unused transaction metrics (APM Server handles these metrics instead) {pull}1388[#1388]

[[release-notes-6.6.1]]
==== 6.6.1 - 2021-11-02

[float]
===== Bug fixes

* Fix some context fields and metadata handling in AWS Lambda support {pull}1368[#1368]

[[release-notes-6.6.0]]
==== 6.6.0 - 2021-10-18

[float]
===== Features

* Add experimental support for AWS lambda instrumentation {pull}1193[#1193]
* Add support for span compression {pull}1321[#1321]
* Auto-infer destination resources for easier instrumentation of new resources {pull}1359[#1359]
* Add support for dropped span statistics {pull}1327[#1327]

[float]
===== Bug fixes

* Ensure that Prometheus histograms are encoded correctly for APM Server {pull}1354[#1354]
* Remove problematic (and duplicate) `event.dataset` from logging integrations {pull}1365[#1365]
* Fix for memcache instrumentation when configured with a unix socket {pull}1357[#1357]


[[release-notes-6.5.0]]
==== 6.5.0 - 2021-10-04

[float]
===== Features

* Add instrumentation for Azure Storage (blob/table/fileshare) and Azure Queue {pull}1316[#1316]

[float]
===== Bug fixes

* Improve span coverage for `asyncpg` {pull}1328[#1328]
* aiohttp: Correctly pass custom client to tracing middleware {pull}1345[#1345]
* Fixed an issue with httpx instrumentation {pull}1337[#1337]
* Fixed an issue with Django 4.0 removing a private method {pull}1347[#1347]


[[release-notes-6.4.0]]
==== 6.4.0 - 2021-08-31

[float]
===== Features

* Rename the experimental `log_ecs_formatting` config to `log_ecs_reformatting` {pull}1300[#1300]
* Add support for Prometheus histograms {pull}1165[#1165]

[float]
===== Bug fixes

* Fixed cookie sanitization when Cookie is capitalized {pull}1301[#1301]
* Fix a bug with exception capturing for bad UUIDs {pull}1304[#1304]
* Fix potential errors in json serialization {pull}1203[#1203]
* Fix an issue with certain aioredis commands {pull}1308[#1308]

[[release-notes-6.3.3]]
==== 6.3.3 - 2021-07-14

[float]
===== Bug fixes

* ensure that the elasticsearch instrumentation handles DroppedSpans correctly {pull}1190[#1190]

[[release-notes-6.3.2]]
==== 6.3.2 - 2021-07-07

[float]
===== Bug fixes

* Fix handling of non-http scopes in Starlette/FastAPI middleware {pull}1187[#1187]

[[release-notes-6.3.1]]
==== 6.3.1 - 2021/07/07

[float]
===== Bug fixes

* Fix issue with Starlette/FastAPI hanging on startup {pull}1185[#1185]

[[release-notes-6.3.0]]
==== 6.3.0 - 2021/07/06

[float]
===== Features

* Add additional context information about elasticsearch client requests {pull}1108[#1108]
* Add `use_certifi` config option to allow users to disable `certifi` {pull}1163[#1163]

[float]
===== Bug fixes

* Fix for Starlette 0.15.0 error collection {pull}1174[#1174]
* Fix for Starlette static files {pull}1137[#1137]

[[release-notes-6.2.3]]
==== 6.2.3 - 2021/06/28

[float]
===== Bug fixes
 * suppress the default_app_config attribute in Django 3.2+ {pull}1155[#1155]
 * bump log level for multiple set_client calls to WARNING {pull}1164[#1164]
 * fix issue with adding disttracing to SQS messages when dropping spans {pull}1170[#1170]

[[release-notes-6.2.2]]
==== 6.2.2 - 2021/06/07

[float]
===== Bug fixes
 * Fix an attribute access bug introduced in 6.2.0 {pull}1149[#1149]

[[release-notes-6.2.1]]
==== 6.2.1 - 2021/06/03

[float]
===== Bug fixes
 * catch and log exceptions in interval timer threads {pull}1145[#1145]

[[release-notes-6.2.0]]
==== 6.2.0 - 2021/05/31

[float]
===== Features
 * Added support for aioredis 1.x {pull}1082[#2526]
 * Added support for aiomysql {pull}1107[#1107]
 * Added Redis pub/sub instrumentation {pull}1129[#1129]
 * Added specific instrumentation for AWS SQS {pull}1123[#1123]

[float]
===== Bug fixes
 * ensure metrics are flushed before agent shutdown {pull}1139[#1139]
 * added safeguard for exceptions in processors {pull}1138[#1138]
 * ensure sockets are closed which were opened for cloud environment detection {pull}1134[#1134]

[[release-notes-6.1.3]]
==== 6.1.3 - 2021/04/28

[float]
===== Bug fixes
 * added destination information to asyncpg instrumentation {pull}1115[#1115]
 * fixed issue with collecting request meta data with Django REST Framework {pull}1117[#1117]
 * fixed httpx instrumentation for newly released httpx 0.18.0 {pull}1118[#1118]


[[release-notes-6.1.2]]
==== 6.1.2 - 2021/04/14

[float]
===== Bug fixes

 * fixed issue with empty transaction name for the root route with Django {pull}1095[#1095]
 * fixed on-the-fly initialisation of Flask apps {pull}1099[#1099]

[[release-notes-6.1.1]]
==== v6.1.1 - 2021/04/08

[float]
===== Bug fixes

 * fixed a validation issue with the newly introduced instrumentation for S3, SNS and DynamoDB {pull}1090[#1090]

[[release-notes-6.1.0]]
==== v6.1.0 - 2021/03/31

[float]
===== Features

* Add global access to Client singleton object at `elasticapm.get_client()` {pull}1043[#1043]
* Add `log_ecs_formatting` config option {pull}1058[#1058] {pull}1063[#1063]
* Add instrumentation for httplib2 {pull}1031[#1031]
* Add better instrumentation for some AWS services (S3, SNS, DynamoDB) {pull}1054[#1054]
* Added beta support for collecting metrics from prometheus_client {pull}1083[#1083]


[float]
===== Bug fixes

* Fix for potential `capture_body: error` hang in Starlette/FastAPI {pull}1038[#1038]
* Fix a rare error around processing stack frames {pull}1012[#1012]
* Fix for Starlette/FastAPI to correctly capture request bodies as strings {pull}1042[#1041]
* Fix transaction names for Starlette Mount routes {pull}1037[#1037]
* Fix for elastic excepthook arguments {pull}1050[#1050]
* Fix issue with remote configuration when resetting config values {pull}1068[#1068]
* Use a label for the elasticapm Django app that is compatible with Django 3.2 validation {pull}1064[#1064]
* Fix an issue with undefined routes in Starlette {pull}1076[#1076]

[[release-notes-6.0.0]]
==== v6.0.0 - 2021/02/01

[float]
===== Breaking changes

* Python 2.7 and 3.5 support has been deprecated. The Python agent now requires Python 3.6+ {pull}1021[#1021]
* No longer collecting body for `elasticsearch-py` `update` and `delete_by_query` {pull}1013[#1013]
* Align `sanitize_field_names` config with the
  https://github.com/elastic/apm/blob/3fa78e2a1eeea81c73c2e16e96dbf6b2e79f3c64/specs/agents/sanitization.md[cross-agent spec].
  If you are using a non-default `sanitize_field_names`, surrounding each of your entries with stars (e.g.
  `*secret*`) will retain the old behavior. {pull}982[#982]
* Remove credit card sanitization for field values. This improves performance, and the security value of this check was
  dubious anyway. {pull}982[#982]
* Remove HTTP querystring sanitization. This improves performance, and is meant to standardize behavior across the
  agents, as defined in https://github.com/elastic/apm/pull/334. {pull}982[#982]
* Remove `elasticapm.tag()` (deprecated since 5.0.0) {pull}1034[#1034]

[float]
===== Bug fixes

* Fix for GraphQL span spamming from scalar fields with required flag {pull}1015[#1015]

[[release-notes-5.x]]
=== Python Agent version 5.x


[[release-notes-5.10.1]]
==== v5.10.1 - 2021/01/20

[float]
===== Bug fixes

* Fix for custom serializers in elasticsearch-py {pull}998[#998]
* Fix large query truncation in psycopg2 {pull}994[#994]
* Fix memory metrics reporting when `memory.usage_in_bytes` is unavailable {pull}987[#987]
* Fix for Starlette/FastAPI integration to properly obey `enabled` config {pull}1000[#1000]

[[release-notes-5.10.0]]
==== v5.10.0 - 2020/11/18
[float]
===== Features

* Implement "sample_rate" property for transactions and spans, and propagate through tracestate {pull}891[#891]
* Add support for callbacks on config changes {pull}912[#912]
* Override `sys.excepthook` to catch all exceptions {pull}943[#943]
* Implement `log_level` config (supports central config) {pull}946[#946]
* Implement `transaction_ignore_urls` config (supports central config) {pull}923[#923]
* Add public API to retrieve trace parent header {pull}956[#956]
* Added support for cgroup memory metrics {pull}846[#846]


[float]
===== Bug fixes

* Fix to collect the whole query body in `elasticsearch-py` {pull}940[#940]
* Fix for GraphQL transaction naming {pull}881[#881]
* Ensure that query string max length is maintained after sanitization {pull}968[#968]
* Adapted kubernetes kubepod regex for detecting kubernetes metadata {pull}958[#958]
* Updated Starlette integration to use the route as transaction name if possible {pull}957[#957]

[[release-notes-5.9.0]]
==== v5.9.0 - 2020/09/23

[float]
===== Features

* Add instrumentation support for https://github.com/encode/httpx[`httpx`] and https://github.com/encode/httpcore[`httpcore`] {pull}898[#898]
* Implement "outcome" property for transactions and spans {pull}899[#899]
* Add support for `asyncpg` {pull}889[#889]

[float]
===== Bug fixes

* Fix validation of config to properly require `required` config items. {pull}927[#927]

[[release-notes-5.8.1]]
==== v5.8.1 - 2020/07/13

[float]
===== Bug fixes

* Updated CLOUD_PROVIDER config to allow for new options defined in https://github.com/elastic/apm/issues/289[#289] {pull}878[#878]
* Fixed a bug in AWS metadata collection on docker containers in AWS Elastic Beanstalk {pull}884[#884]
* Fixed a bug in local variable serialization that could occur in multi-threaded applications {pull}885[#885]

[[release-notes-5.8.0]]
==== v5.8.0 - 2020/06/30

[float]
===== Features

* Added graphql (graphene) support {pull}850[#850]
* Collect cloud provider metadata {pull}826[#826]
* Added `sanitize_field_names` config {pull}860[#860]

[float]
===== Bug fixes

* Fix header fetching for ASGI implementations {pull}856[#856]


[[release-notes-5.7.0]]
==== v5.7.0 - 2020/06/11

[float]
===== Features

 * capture number of affected rows for INSERT/UPDATE/DELETE SQL queries {pull}614[#614]
 * Added instrumentation for AsyncElasticsearch {pull}843[#843]

[float]
===== Bug fixes

* Added error handling around frame processing in Django {pull}837[#837]
* Limit SQL queries in context data to 10000 characters {pull}842[#842]
* Omit the "sync" property on spans by default {pull}854[#854]
* Update the pid/ppid in transport metadata when they change {pull}825[#825]
* Added better error handling around closing the transport {pull}838[#838]
* Fixed an issue with the django admin command not detecting misconfigured server urls {pull}855[#855]


[[release-notes-5.6.0]]
==== v5.6.0 - 2020/05/06

[float]
===== New features
 * Added SERVICE_NODE_NAME config {pull}592[#592]
 * Added instrumentation support for https://github.com/pinterest/pymemcache[`pymemcache`] {pull}812[#812]
 * Added new configuration options `enabled` and `recording` {pull}790[#790]

[float]
===== Bug fixes
 * Fixed an issue with metrics collection raising RuntimeErrors {pull}802[#802]
 * Fixed an issue with getting extended destination data from pymongo {pull}797[#797]
 * Fixed an issue with Tornado instrumentation when Tornado isn't the "main" framework {pull}813[#813]
 * Fixed an issue with streaming requests being consumed by the agent even if capture_body is disabled {pull}817[#817]

[float]
===== Pending Deprecations

 * Python 2.7 suppot will be dropped in version 6.0 of the agent.

[[release-notes-5.5.2]]
==== v5.5.2 - 2020/03/20

[float]
===== Bug fixes
* Fixed an issue with Redis using unix domain sockets and destination information {pull}766[#766]

[[release-notes-5.5.1]]
==== v5.5.1 - 2020/03/19

[float]
===== Bug fixes
* Fixed Starlette middleware when capturing request body while the content-type header is absent {pull}763[#763]

[[release-notes-5.5.0]]
==== v5.5.0 - 2020/03/19

[float]
===== Features
* Added destination information to database/HTTP spans, used for service maps {pull}618[#618]

[float]
===== Deprecations

 * *Python 3.4 is no longer supported.*


[[release-notes-5.4.3]]
==== v5.4.3 - 2020/02/27

https://github.com/elastic/apm-agent-python/compare/v5.4.2\...v5.4.3[Check the diff]

[float]
===== Bug fixes

 * fixed a bug in our aiohttp.client support if used with a yarl URL {pull}733[#733]

[[release-notes-5.4.2]]
==== v5.4.2 - 2020/02/18

https://github.com/elastic/apm-agent-python/compare/v5.4.1\...v5.4.2[Check the diff]

[float]
===== Bug fixes

 * fixed a bug in our celery implementation related to the threading refactor in 5.4.0 {pull}724[#724]

[[release-notes-5.4.1]]
==== v5.4.1 - 2020/02/18

https://github.com/elastic/apm-agent-python/compare/v5.4.0\...v5.4.1[Check the diff]

[float]
===== Bug fixes

 * fixed an issue with a DEBUG log message raising an error in some cases {pull}722[#722]

[[release-notes-5.4.0]]
==== v5.4.0 - 2020/02/17

https://github.com/elastic/apm-agent-python/compare/v5.3.3\...v5.4.0[Check the diff]

[float]
===== Deprecations

This will be the last minor release to support the following versions:

 * Python 3.4
 * Django 1.8, 1.9 and 1.10
 * Flask < 1.0

In addition, as of this release we only supported capturing extended
information on Elasticsearch queries when using keyword arguments with the
elasticsearch-py API. This is in keeping with the
https://elasticsearch-py.readthedocs.io/en/master/api.html#api-documentation[upstream policy]
of positional arguments being unsupported. {pull}697[#697]

[float]
===== New Features

 * Refactored spawning of background threads {pull}636[#636]
 * Added support for aiohttp client and server {pull}659[#659]
 * Added support for tornado web framework {pull}661[#661]
 * Added support for starlette/fastapi {pull}694[#694]
 * Added support for W3C `traceparent` and `tracestate` headers {pull}660[#660]
 * Added Django 3.0 and Flask 1.1 to the support matrix {pull}667[#667]
 * Added support for aiopg {pull}668[#668]
 * Use Span ID as parent ID in errors if an error happens inside a span {pull}669[#669]
 * Added experimental support for API Key authentication {pull}679[#679]

[float]
===== Bug fixes

 * introduced workaround to avoid instrumenting twice in rare cases {pull}708[#708]


[[release-notes-5.3.3]]
==== v5.3.3 - 2020/01/14

https://github.com/elastic/apm-agent-python/compare/v5.3.2\...v5.3.3[Check the diff]

[float]
===== Bug fixes

 * Fixed an issue with OpenTracing bridge and dropped spans {pull}687[#687]
 * Fixed bug that would make the agent ignore the `hostname` configuration setting {pull}689[#689]

[[release-notes-5.3.2]]
==== v5.3.2 - 2019/11/25

https://github.com/elastic/apm-agent-python/compare/v5.3.1\...v5.3.2[Check the diff]

[float]
===== Bug fixes

 * Added support for IPv6 address format when parsing urls {pull}649[#649]

[[release-notes-5.3.1]]
==== v5.3.1 - 2019/11/18

https://github.com/elastic/apm-agent-python/compare/v5.3.0\...v5.3.1[Check the diff]

[float]
===== New Features

* Added support for shortening dicts in local variables {pull}638[#638]

[[release-notes-5.3.0]]
==== v5.3.0 - 2019/11/14

https://github.com/elastic/apm-agent-python/compare/v5.2.3\...v5.3.0[Check the diff]

[float]
===== New Features

* Added instrumentation for mysql-connector and pymysql {pull}603[#603]
* Implemented stack_trace_limit configuration option {pull}623[#623]
* Autoinsert tracing middleware in django settings {pull}625[#625]

[float]
===== Bug fixes

* Fixed issue with transactions not being captured when errors occur in Flask {pull}635[#635]

[[release-notes-5.2.3]]
==== v5.2.3 - 2019/11/13

https://github.com/elastic/apm-agent-python/compare/v5.2.2\...v5.2.3[Check the diff]

[float]
===== Bug fixes

* Ensure that metrics with value 0 are not collected if they have the `reset_on_collect` flag set {pull}615[#615]
* Unwrap postgres cursor for newly introduced psycopg2 extensions {pull}621[#621]
* Fix pod ID for kubernetes when using the systemd cgroup driver {pull}631[#631]

[[release-notes-5.2.2]]
==== v5.2.2 - 2019/10/16

https://github.com/elastic/apm-agent-python/compare/v5.2.1\...v5.2.2[Check the diff]

[float]
===== Bug fixes
* Fixed an issue where a `cpu_total` of `0` could cause an exception {pull}610[#610], {pull}611[#611]

[[release-notes-5.2.1]]
==== v5.2.1 - 2019/10/09

https://github.com/elastic/apm-agent-python/compare/v5.2.0\...v5.2.1[Check the diff]

[float]
===== Bug fixes
* Fixed an issue with DroppedSpans and logging integration {pull}602[#602]
* Fixed an issue with processors not being applied to chained exceptions {pull}604[#604]

[[release-notes-5.2.0]]
==== v5.2.0 - 2019/10/02

https://github.com/elastic/apm-agent-python/compare/v5.1.2\...v5.2.0[Check the diff]

[float]
===== New Features
* Added automatic tagging of LogRecord objects with transaction, trace, and span IDs via a LogRecordFactory (Python 3.2+) {pull}520[#520], {pull}586[#586]
* Added `logging` filter and record factory for adding transaction, trace, and span IDs {pull}520[#520], {pull}586[#586]
* Added `structlog` processor for adding transaction, trace, and span IDs {pull}520[#520], {pull}586[#586]
* Added new public API calls for getting transaction, trace, and span IDs {pull}520[#520], {pull}586[#586]
* Added support for chained exceptions in Python 3 {pull}596[#596].
Note that chained exceptions will be captured and stored in Elasticsearch, but not yet
visualized in the APM UI. The UI component will be released in an upcoming Kibana release (7.5 or later).
* Added support for using `structlog` for agent logging {pull}591[#591]

[float]
===== Bug fixes
* Drop events immediately if a processor returns a falsy value {pull}585[#585]

[[release-notes-5.1.2]]
==== v5.1.2 - 2019/09/04

https://github.com/elastic/apm-agent-python/compare/v5.1.1\...v5.1.2[Check the diff]

[float]
===== Bugfixes
* Fixed an issue with http server_url and `'VERIFY_SERVER_CERT': False` {pull}570[#570], {pull}578[#578]
* Fixed instrumenting of psycopg2 when using their context manager interface {pull}577[#577], {pull}580[#580]
* Fixed zerorpc tests {pull}581[#581]
* Fixed to correctly check if gevent has patched threading.local {pull}579[#579]

[[release-notes-5.1.1]]
==== v5.1.1 - 2019/08/22

https://github.com/elastic/apm-agent-python/compare/v5.1.0\...v5.1.1[Check the diff]

[float]
===== Bug fixes
* Fixed an issue with empty responses from APM Server's config endpoint {pull}562[#562], {pull}563[#563]
* Fixed Windows tests by avoiding time.sleep in breakdown metrics tests {pull}537[#537], {pull}550[#550]
* Fixed container ID matching to match CloudFoundry Garden container IDs {pull}523[#523], {pull}564[#564]
* Fixed an issue in the urllib instrumentation if no port is set {pull}567[#567]

[float]
===== Other
* Added Python 3.8 RC to the test matrix {pull}565[#565]

[[release-notes-5.1.0]]
==== v5.1.0 - 2019/08/14

https://github.com/elastic/apm-agent-python/compare/v5.0.0\...v5.1.0[Check the diff]

[float]
===== Security issues

* This release fixes CVE-2019-7617

[float]
===== New Features

* Added support for global labels which will be applied to every transaction/error/metric {pull}549[#549]
* Added support for `NO_PROXY` environment variable {pull}458[#458], {pull}551[#551]

[float]
===== Bugfixes

* Fixed an issue with using callables in set_context with unsampled transactions {pull}541[#541], {pull}542[#542]
* Limited the length of error.culprit to 1024 characters {pull}491[#491], {pull}543[#543]
* Fixed an issue with the `instrument` config option {pull}546[#546], {pull}547[#547]
* Limited the amount of distinct metrics to 1000 {pull}540[#540], {pull}544[#544]

[[release-notes-5.0.0]]
==== v5.0.0 - 2019/07/31

https://github.com/elastic/apm-agent-python/compare/v4.2.2\...v5.0.0[Check the diff]

[float]
===== Breaking changes

* Implemented type/subtype/action hierachy for spans. Ensure that you run at least APM Server 6.6 {pull}377[#377]
* renamed tags to labels and changed API. The old API remains for backwards compatibility until 6.0 of the agent {pull}538[#538]

[float]
===== Other changes

* Added support for recording breakdown metrics {pull}535[#535]
* Added support for central config management {pull}511[#511]
* Added instrumentation for `urllib2` (Python 2) / `urllib.request` (Python 3) {pull}464[#464]
* Added `disable_metrics` setting {pull}399[#399]
* Updated elasticsearch instrumentation for 7.x {pull}482[#482], {pull}483[#483]
* Fixed an issue with opentracing-python 2.1 {pull}471[#471]
* Fixed an issue with certificate pinning {pull}497[#497]
* Lowered log level of transport success messages {pull}527[#527], {pull}531[#531]

[[release-notes-4.x]]
=== Python Agent version 4.x

[[release-notes-4.2.2]]
==== v4.2.2 - 2019/04/10

https://github.com/elastic/apm-agent-python/compare/v4.2.1\...v4.2.2[Check the diff]

* Fixed an issue with Celery and the prefork worker pool {pull}444[#444]
* Fixed an issue when running uwsgi without a master process {pull}446[#446]
* Fixed an issue with gevent/eventlet on Python 3.7 {pull}451[#451], {pull}454[#454]
* Introduced `IntervalTimer` and use it instead of `threading.Timer` {pull}452[#452]
* Added license header check as pre-commit hook {pull}456[#456]

[[release-notes-4.2.1]]
==== v4.2.1 - 2019/03/22

https://github.com/elastic/apm-agent-python/compare/v4.2.0\...v4.2.1[Check the diff]

* Fixed an issue with the certificate pinning feature introduced in 4.2.0 {pull}433[#433], {pull}434[#434]
* Fixed incompatibility with eventlet introduced in 4.2.0 {pull}435[#435], {pull}436[#436]

[[release-notes-4.2.0]]
==== v4.2.0 - 2019/03/20

https://github.com/elastic/apm-agent-python/compare/v4.1.0\...v4.2.0[Check the diff]

* Implemented a new transport queue, which should avoid certain deadlock scenarios {pull}411[#411]
* Implemented server certificate pinning {pull}405[#405]
* Moved context.url to context.http.url for requests/urllib3 spans {pull}393[#393], {pull}394[#394]
* Added support for using route as transaction name in Django 2.2+ {pull}86[#86], {pull}396[#396]
* Added some randomness to time between requests to APM Server {pull}426[#426]
* Fixed an issue with custom user models in Django using non-string usernames {pull}397[#397], {pull}398[#398]
* Fixed an issue with sending kubernetes metadata to the API {pull}401[#401], {pull}402[#402]
* Fixed an issue with parsing /proc/stat in RHEL/centos 6 {pull}406[#406], {pull}407[#407]
* Added copyright header to all files, and a CI check {pull}429[#429]

[[release-notes-4.1.0]]
==== v4.1.0 - 2019/01/29

https://github.com/elastic/apm-agent-python/compare/v4.0.3\...v4.1.0[Check the diff]

* Added support for collecting system and process metrics {pull}361[#361]
* Added an OpenTracing bridge {pull}388[#388]
* Added `transaction.sampled` to errors {pull}371[#371]
* Added `transaction.type` to errors {pull}391[#391]
* Added parsing of `/proc/self/cgroup` to capture container meta data {pull}352[#352]
* Added option to configure logging for Flask using a log level {pull}344[#344]
* Added `capture_headers` config option {pull}392[#392]

[[release-notes-4.0.3]]
==== v4.0.3 - 2018/12/24

https://github.com/elastic/apm-agent-python/compare/v4.0.2\...v4.0.3[Check the diff]

* Implemented de-dotting of tag names and context keys {pull}353[#353]
* wrote a quickfix for the boto3/botocore instrumentation {pull}367[#367]
* Fixed an issue with psycopg2 and encoded strings {pull}366[#366]

[[release-notes-4.0.2]]
==== v4.0.2 - 2018/12/05

https://github.com/elastic/apm-agent-python/compare/v4.0.1\...v4.0.2[Check the diff]

* Fixed another issue in the new v2 transport {pull}351[#351]

[[release-notes-4.0.1]]
==== v4.0.1 - 2018/11/16

https://github.com/elastic/apm-agent-python/compare/v4.0.0\...v4.0.1[Check the diff]

* Fixed an issue with instrumenting redis-py 3.0+
* Fixed a multithreading issue that occurs when using threaded workers {pull}335[#335]

[[release-notes-4.0.0]]
==== v4.0.0 - 2018/11/14

https://github.com/elastic/apm-agent-python/compare/v3.0.2\...v4.0.0[Check the diff]

**BREAKING** Version 4 of the agent implements a new wire protocol for communicating with
the APM Server. This format is only supported in *APM Server 6.5+*.

Further breaking changes:

* The undocumented `AsyncioHTTPTransport` has been removed.
* The `flush_interval` and `max_queue_size` settings have been removed.
* new settings introduced: `api_request_time` and `api_request_size`.
* Some settings now require a unit for duration or size. See documentation on
configuration for more information.
* The option to provide a custom date for exceptions and messages has been removed.

Other changes:
* on Python 3.7, use https://docs.python.org/3/library/contextvars.html[contextvars] instead of threadlocals for storing
current transaction and span. This is a necessary precursor for full asyncio support. {pull}291[#291]

[[release-notes-3.x]]
=== Python Agent version 3.x

[[release-notes-3.0.2]]
==== v3.0.2 - 2018/10/17

https://github.com/elastic/apm-agent-python/compare/v3.0.1\...v3.0.2[Check the diff]

* Fixed an issue with detecting names of wrapped functions that are partials {pull}294[#294]
* Fixed a bug in Flask instrumentation that could appear together with FlaskAPI {pull}286[#286]

[[release-notes-3.0.1]]
==== v3.0.1 - 2018/08/30


https://github.com/elastic/apm-agent-python/compare/v3.0.0\...v3.0.1[Check the diff]

* Added sanitization for `Set-Cookie` response headers {pull}264[#264]
* Added instrumentation for the non-standard `Connection.execute()` method for SQLite3 {pull}271[#271]
* Added "authorization" to list of sensitive keywords, to ensure that "Authorization"
HTTP headers are properly sanitized {pull}275[#275]
* Taught the Logbook handler how to handle the `stack=False` option {pull}278[#278]
* Fixed a race condition with managing the timer-send thread {pull}279[#279]

[[release-notes-3.0.0]]
==== v3.0.0 - 2018/07/20


https://github.com/elastic/apm-agent-python/compare/v2.2.1\...v3.0.0[Check the diff]

- adapted "black" code formatter for this repository {pull}262[#262]
- **BREAKING**: dropped support for Python 3.3 {pull}242[#242]
- **BREAKING**: changed order of precedence when evaluating configuration {pull}255[#255], {pull}261[#261]
- **BREAKING**: changed default value of `span_frames_min_duration` setting
from `-1` (always collect) to `5` (only collect for spans longer than 5 ms) {pull}243[#243]
- added instrumentation for pymssql {pull}241[#241]
- added instrumentation for pyodbc {pull}238[#238]

[[release-notes-2.x]]
=== Python Agent version 2.x

[[release-notes-2.2.1]]
==== v2.2.1 - 2018/06/13


https://github.com/elastic/apm-agent-python/compare/v2.2.0\...v2.2.1[Check the diff]

- fixed an issue with Django Channels {pull}232[#232], {pull}233[#233]

[[release-notes-2.2.0]]
==== v2.2.0 - 2018/06/13


https://github.com/elastic/apm-agent-python/compare/v2.1.1\...v2.2.0[Check the diff]

- introduced consistent logger name scheme for all elasticapm internal log messages {pull}212[#212]
- added instrumentation of cassandra-driver {pull}205[#205]
- added instrumentation of elasticsearch-py {pull}191[#191]
- added Flask 1.0 to the test matrix {pull}207[#207]
- fixed an issue with our minimalistic SQL parser and "fully qualified" table names {pull}206[#206]
- fixed issue with spans in Django’s `StreamingHTTPResponse` not being captured {pull}201[#201], {pull}202[#202]
- fixed issue with spans with Flask’s streaming response not being captured {pull}201[#201], {pull}202[#202]

**NOTE**: This will be the last release with support for Python 3.3.

[[release-notes-2.1.1]]
==== v2.1.1 - 2018/04/09


https://github.com/elastic/apm-agent-python/compare/v2.1.0\...v2.1.1[Check the diff]

- fixed bug in Django management command that would be triggered on Django 1.10 or 1.11 while using the `MIDDLEWARE_CLASSES` setting {pull}186[#186], {pull}187[#187]
- fix an encoding issue with log messages that are hit in rare cases {pull}188[#188], {pull}189[#189]

[[release-notes-2.1.0]]
==== v2.1.0 - 2018/03/19


https://github.com/elastic/apm-agent-python/compare/v2.0.1\...v2.1.0[Check the diff]

- made skipping of initial `elasticapm` frames for span stack traces more generic {pull}167[#167]
- added `context.process.ppid` field (supported in apm-server 6.3+) {pull}168[#168]
- added option to disable stack frame collection for very short spans {pull}142[#142]
- several bug fixes:
    - fix an issue in boto3 instrumentation with nonstandard endpoint URLs {pull}178[#178]
    - fix bug with OPTIONS requests and body capturing {pull}174[#174]
    - fix issue when message has `%` character, but no params {pull}175[#175]

[[release-notes-2.0.1]]
==== v2.0.1 - 2018/02/15


https://github.com/elastic/apm-agent-python/compare/v2.0.0\...v2.0.1[Check the diff]

- fixed compatibility issue with aiohttp 3.0 {pull}157[#157]
- Added truncation for fields that have a `maxLength` in the JSON Schema {pull}159[#159]

[[release-notes-2.0.0]]
==== v2.0.0 - 2018/02/06


https://github.com/elastic/apm-agent-python/compare/v1.0.0\...v2.0.0[Check the diff]

- moved the library-frame detection from a processor to the stacktrace collection {pull}113[#113].
- added settings to enable/disable source code collection and local variables collection for errors and transactions {pull}117[#117]
- added `service.environment` to provide an environment name (e.g. "production", "staging") {pull}123[#123]
- added `transaction.id` to errors to better correlate errors with transactions {pull}122[#122]
- added `transaction_sample_rate` to define a rate with which transactions are sampled {pull}116[#116]
- added `error.handled` to indicate if an exception was handled or not {pull}124[#124].
- added `transaction_max_spans` setting to limit the amount of spans that are recorded per transaction {pull}127[#127]
- added configuration options to limit captured local variables to a certain length {pull}130[#130]
- added options for configuring the amount of context lines that are captured with each frame {pull}136[#136]
- added support for tracing queries formatted as http://initd.org/psycopg/docs/sql.html[`psycopg2.sql.SQL`] objects {pull}148[#148]
- switched to `time.perf_counter` as timing function on Python 3 {pull}138[#138]
- added option to disable capturing of request body {pull}151[#151]
- BREAKING: Several settings and APIs have been renamed (#111, #119, #143):
    - The decorator for custom instrumentation, `elasticapm.trace`, is now `elasticapm.capture_span`
    - The setting `traces_send_frequency` has been renamed to `flush_interval`. The name of the analogous environment variable changed from `ELASTIC_APM_TRACES_SEND_FREQ` to `ELASTIC_APM_FLUSH_INTERVAL`
    - The `app_name` setting has been renamed to `service_name`. The name of the analogous environment variable changed from `ELASTIC_APM_APP_NAME` to `ELASTIC_APM_SERVICE_NAME`.
    - `app_name` arguments to API calls in the whole code base changed to `service_name`.
    - The `app_version` setting has been renamed to `service_version`. The name of the analogous environment variable changed from `ELASTIC_APM_APP_VERSION` to `ELASTIC_APM_SERVICE_VERSION`.
    - `context.request.url.raw` has been renamed to `context.request.url.full` {pull}121[#121]
- BREAKING: added `elasticapm.set_custom_context` in favor of the more generic `set_custom_data` function {pull}133[#133]
- BREAKING: `include_patterns` and `exclude_patterns` now use shell globs instead of regular expressions, and are matched against the full path file path of the module, not against the module name {pull}137[#137]
- BREAKING: renamed several configuration options to align better with other language agents {pull}145[#145]:
    - `disable_instrumentation` became `instrument` and inverted its meaning
    - `max_event_queue_length` became `max_queue_size`
    - `timeout` became `server_timeout`

[[release-notes-1.x]]
=== Python Agent version 1.x

[[release-notes-1.0.0]]
==== v1.0.0 - 2017/12/11


https://github.com/elastic/apm-agent-python/compare/v1.0.0.dev3\...v1.0.0[Check the diff]

- added `max-event-queue-length` setting. {pull}67[#67]
- changed name that the agent reports itself with to the APM server from `elasticapm-python` to `python`. This aligns the Python agent with other languages. {pull}104[#104]
- changed Celery integration to store the task state (e.g. `SUCCESS` or `FAILURE`) in `transaction.result` {pull}100[#100]
- added setting to disable SSL certificate verification {pull}108[#108]
- BREAKING: renamed `server` configuration variable to `server_url` to better align with other language agents {pull}105[#105]
- BREAKING: removed the old and unused urllib2-based HTTP transport, and renamed the urllib3 transport {pull}107[#107]
- BREAKING: several API changes to `capture_exception`, `capture_message`, and added documentation for these and other APIs {pull}112[#112]

[[release-notes-1.0.0-dev3]]
==== v1.0.0.dev3 - 2017/11/13


https://github.com/elastic/apm-agent-python/compare/v1.0.0.dev2\...v1.0.0.dev2[Check the diff]

- added a background thread to process the transactions queue every 60 seconds (configurable) {pull}68[#68]
- adapted trace context for SQL traces to new API {pull}77[#77]
- ensured that transaction data is also passed through processors {pull}84[#84]
- added `uninstrument` function to reverse instrumentation, and exposed both `instrument` and `uninstrument` as public API in the `elasticapm` namespace {pull}90[#90]
- added normalization of HTTP status codes into classes for the `transaction.result` field. A HTTP status of `200` will be turned into `HTTP 2xx`. The unchanged status code is still available in `context.response.status_code`. {pull}85[#85]

[[release-notes-1.0.0-dev2]]
==== v1.0.0.dev2 - 2017/09/29


https://github.com/elastic/apm-agent-python/compare/v1.0.0.dev1\...v1.0.0.dev2[Check the diff]

- added request context information for Flask {pull}58[#58]
- added response context information for Flask {pull}65[#65]
- BREAKING: changed the `SERVERS` list setting to a single `SERVER` string setting. With this change, we now only support sending events to a single server {pull}59[#59]
- BREAKING: removed root trace. Due to historical reason, we used to create a "root trace" which was equivalent to the transaction. This is no longer necessary. #61

[[release-notes-1.0.0-dev1]]
==== v1.0.0.dev1 - 2017/09/18


https://github.com/elastic/apm-agent-python/compare/v1.0.0.dev0\...v1.0.0.dev1[Check the diff]

- unified configuration across supported frameworks {pull}33[#33]
- added in-app frame detection {pull}36[#36]
- added tagging functionality {pull}28[#28]
- preliminary support for Django 2.0 {pull}26[#26]
- initial set of documentation

[[release-notes-1.0.0-dev0]]
==== v1.0.0.dev0 - 2017/08/17

First release of the Python agent for Elastic APM<|MERGE_RESOLUTION|>--- conflicted
+++ resolved
@@ -37,13 +37,10 @@
 ===== Features
 
 * Implement instrumentation of Azure Functions {pull}1766[#1766]
-<<<<<<< HEAD
-* Implement partial transaction support in AWS lambda {pull}1784[#1784]
-=======
 * Add support for Django to wrapper script {pull}1780[#1780]
 * Add `transport_json_serializer` configuration option {pull}1777[#1777]
 * Add S3 bucket and key name to OTel attributes {pull}1790[#1790]
->>>>>>> 6fa0de57
+* Implement partial transaction support in AWS lambda {pull}1784[#1784]
 
 [float]
 ===== Bug fixes
