ifdef::env-github[]
NOTE: Release notes are best read in our documentation at
https://www.elastic.co/guide/en/apm/agent/python/current/release-notes.html[elastic.co]
endif::[]

////
[[release-notes-x.x.x]]
==== x.x.x - YYYY/MM/DD

[float]
===== Breaking changes

[float]
===== Features
* Cool new feature: {pull}2526[#2526]

[float]
===== Bug fixes
////

//=== Unreleased

// Unreleased changes go here
// When the next release happens, nest these changes under the "Python Agent version 5.x" heading
//[float]
//===== Features
//
//
//[float]
//===== Bug fixes
//

=== Unreleased

// Unreleased changes go here
// When the next release happens, nest these changes under the "Python Agent version 5.x" heading
[float]
===== Features

* Add additional context information about elasticsearch client requests {pull}1108[#1108]

[float]
===== Bug fixes

<<<<<<< HEAD
* Fix for Starlette 0.15.0 error collection {pull}1174[#1174]
=======
* Fix for Starlette static files {pull}1137[#1137]
>>>>>>> 9d598ce3

[[release-notes-6.x]]
=== Python Agent version 6.x

[[release-notes-6.2.3]]
==== 6.2.3 - 2021/06/28

[float]
===== Bug fixes
 * suppress the default_app_config attribute in Django 3.2+ {pull}1155[#1155]
 * bump log level for multiple set_client calls to WARNING {pull}1164[#1164]
 * fix issue with adding disttracing to SQS messages when dropping spans {pull}1170[#1170]

[[release-notes-6.2.2]]
==== 6.2.2 - 2021/06/07

[float]
===== Bug fixes
 * Fix an attribute access bug introduced in 6.2.0 {pull}1149[#1149]

[[release-notes-6.2.1]]
==== 6.2.1 - 2021/06/03

[float]
===== Bug fixes
 * catch and log exceptions in interval timer threads {pull}1145[#1145]

[[release-notes-6.2.0]]
==== 6.2.0 - 2021/05/31

[float]
===== Features
 * Added support for aioredis 1.x {pull}1082[#2526]
 * Added support for aiomysql {pull}1107[#1107]
 * Added Redis pub/sub instrumentation {pull}1129[#1129]
 * Added specific instrumentation for AWS SQS {pull}1123[#1123]

[float]
===== Bug fixes
 * ensure metrics are flushed before agent shutdown {pull}1139[#1139]
 * added safeguard for exceptions in processors {pull}1138[#1138]
 * ensure sockets are closed which were opened for cloud environment detection {pull}1134[#1134]

[[release-notes-6.1.3]]
==== 6.1.3 - 2021/04/28

[float]
===== Bug fixes
 * added destination information to asyncpg instrumentation {pull}1115[#1115]
 * fixed issue with collecting request meta data with Django REST Framework {pull}1117[#1117]
 * fixed httpx instrumentation for newly released httpx 0.18.0 {pull}1118[#1118]


[[release-notes-6.1.2]]
==== 6.1.2 - 2021/04/14

[float]
===== Bug fixes

 * fixed issue with empty transaction name for the root route with Django {pull}1095[#1095]
 * fixed on-the-fly initialisation of Flask apps {pull}1099[#1099]

[[release-notes-6.1.1]]
==== v6.1.1 - 2021/04/08

[float]
===== Bug fixes

 * fixed a validation issue with the newly introduced instrumentation for S3, SNS and DynamoDB {pull}1090[#1090]

[[release-notes-6.1.0]]
==== v6.1.0 - 2021/03/31

[float]
===== Features

* Add global access to Client singleton object at `elasticapm.get_client()` {pull}1043[#1043]
* Add `log_ecs_formatting` config option {pull}1058[#1058] {pull}1063[#1063]
* Add instrumentation for httplib2 {pull}1031[#1031]
* Add better instrumentation for some AWS services (S3, SNS, DynamoDB) {pull}1054[#1054]
* Added beta support for collecting metrics from prometheus_client {pull}1083[#1083]


[float]
===== Bug fixes

* Fix for potential `capture_body: error` hang in Starlette/FastAPI {pull}1038[#1038]
* Fix a rare error around processing stack frames {pull}1012[#1012]
* Fix for Starlette/FastAPI to correctly capture request bodies as strings {pull}1042[#1041]
* Fix transaction names for Starlette Mount routes {pull}1037[#1037]
* Fix for elastic excepthook arguments {pull}1050[#1050]
* Fix issue with remote configuration when resetting config values {pull}1068[#1068]
* Use a label for the elasticapm Django app that is compatible with Django 3.2 validation {pull}1064[#1064]
* Fix an issue with undefined routes in Starlette {pull}1076[#1076]

[[release-notes-6.0.0]]
==== v6.0.0 - 2021/02/01

[float]
===== Breaking changes

* Python 2.7 and 3.5 support has been deprecated. The Python agent now requires Python 3.6+ {pull}1021[#1021]
* No longer collecting body for `elasticsearch-py` `update` and `delete_by_query` {pull}1013[#1013]
* Align `sanitize_field_names` config with the
  https://github.com/elastic/apm/blob/3fa78e2a1eeea81c73c2e16e96dbf6b2e79f3c64/specs/agents/sanitization.md[cross-agent spec].
  If you are using a non-default `sanitize_field_names`, surrounding each of your entries with stars (e.g.
  `*secret*`) will retain the old behavior. {pull}982[#982]
* Remove credit card sanitization for field values. This improves performance, and the security value of this check was
  dubious anyway. {pull}982[#982]
* Remove HTTP querystring sanitization. This improves performance, and is meant to standardize behavior across the
  agents, as defined in https://github.com/elastic/apm/pull/334. {pull}982[#982]
* Remove `elasticapm.tag()` (deprecated since 5.0.0) {pull}1034[#1034]

[float]
===== Bug fixes

* Fix for GraphQL span spamming from scalar fields with required flag {pull}1015[#1015]

[[release-notes-5.x]]
=== Python Agent version 5.x


[[release-notes-5.10.1]]
==== v5.10.1 - 2021/01/20

[float]
===== Bug fixes

* Fix for custom serializers in elasticsearch-py {pull}998[#998]
* Fix large query truncation in psycopg2 {pull}994[#994]
* Fix memory metrics reporting when `memory.usage_in_bytes` is unavailable {pull}987[#987]
* Fix for Starlette/FastAPI integration to properly obey `enabled` config {pull}1000[#1000]

[[release-notes-5.10.0]]
==== v5.10.0 - 2020/11/18
[float]
===== Features

* Implement "sample_rate" property for transactions and spans, and propagate through tracestate {pull}891[#891]
* Add support for callbacks on config changes {pull}912[#912]
* Override `sys.excepthook` to catch all exceptions {pull}943[#943]
* Implement `log_level` config (supports central config) {pull}946[#946]
* Implement `transaction_ignore_urls` config (supports central config) {pull}923[#923]
* Add public API to retrieve trace parent header {pull}956[#956]
* Added support for cgroup memory metrics {pull}846[#846]


[float]
===== Bug fixes

* Fix to collect the whole query body in `elasticsearch-py` {pull}940[#940]
* Fix for GraphQL transaction naming {pull}881[#881]
* Ensure that query string max length is maintained after sanitization {pull}968[#968]
* Adapted kubernetes kubepod regex for detecting kubernetes metadata {pull}958[#958]
* Updated Starlette integration to use the route as transaction name if possible {pull}957[#957]

[[release-notes-5.9.0]]
==== v5.9.0 - 2020/09/23

[float]
===== Features

* Add instrumentation support for https://github.com/encode/httpx[`httpx`] and https://github.com/encode/httpcore[`httpcore`] {pull}898[#898]
* Implement "outcome" property for transactions and spans {pull}899[#899]
* Add support for `asyncpg` {pull}889[#889]

[float]
===== Bug fixes

* Fix validation of config to properly require `required` config items. {pull}927[#927]

[[release-notes-5.8.1]]
==== v5.8.1 - 2020/07/13

[float]
===== Bug fixes

* Updated CLOUD_PROVIDER config to allow for new options defined in https://github.com/elastic/apm/issues/289[#289] {pull}878[#878]
* Fixed a bug in AWS metadata collection on docker containers in AWS Elastic Beanstalk {pull}884[#884]
* Fixed a bug in local variable serialization that could occur in multi-threaded applications {pull}885[#885]

[[release-notes-5.8.0]]
==== v5.8.0 - 2020/06/30

[float]
===== Features

* Added graphql (graphene) support {pull}850[#850]
* Collect cloud provider metadata {pull}826[#826]
* Added `sanitize_field_names` config {pull}860[#860]

[float]
===== Bug fixes

* Fix header fetching for ASGI implementations {pull}856[#856]


[[release-notes-5.7.0]]
==== v5.7.0 - 2020/06/11

[float]
===== Features

 * capture number of affected rows for INSERT/UPDATE/DELETE SQL queries {pull}614[#614]
 * Added instrumentation for AsyncElasticsearch {pull}843[#843]

[float]
===== Bug fixes

* Added error handling around frame processing in Django {pull}837[#837]
* Limit SQL queries in context data to 10000 characters {pull}842[#842]
* Omit the "sync" property on spans by default {pull}854[#854]
* Update the pid/ppid in transport metadata when they change {pull}825[#825]
* Added better error handling around closing the transport {pull}838[#838]
* Fixed an issue with the django admin command not detecting misconfigured server urls {pull}855[#855]


[[release-notes-5.6.0]]
==== v5.6.0 - 2020/05/06

[float]
===== New features
 * Added SERVICE_NODE_NAME config {pull}592[#592]
 * Added instrumentation support for https://github.com/pinterest/pymemcache[`pymemcache`] {pull}812[#812]
 * Added new configuration options `enabled` and `recording` {pull}790[#790]

[float]
===== Bug fixes
 * Fixed an issue with metrics collection raising RuntimeErrors {pull}802[#802]
 * Fixed an issue with getting extended destination data from pymongo {pull}797[#797]
 * Fixed an issue with Tornado instrumentation when Tornado isn't the "main" framework {pull}813[#813]
 * Fixed an issue with streaming requests being consumed by the agent even if capture_body is disabled {pull}817[#817]

[float]
===== Pending Deprecations

 * Python 2.7 suppot will be dropped in version 6.0 of the agent.

[[release-notes-5.5.2]]
==== v5.5.2 - 2020/03/20

[float]
===== Bug fixes
* Fixed an issue with Redis using unix domain sockets and destination information {pull}766[#766]

[[release-notes-5.5.1]]
==== v5.5.1 - 2020/03/19

[float]
===== Bug fixes
* Fixed Starlette middleware when capturing request body while the content-type header is absent {pull}763[#763]

[[release-notes-5.5.0]]
==== v5.5.0 - 2020/03/19

[float]
===== Features
* Added destination information to database/HTTP spans, used for service maps {pull}618[#618]

[float]
===== Deprecations

 * *Python 3.4 is no longer supported.*


[[release-notes-5.4.3]]
==== v5.4.3 - 2020/02/27

https://github.com/elastic/apm-agent-python/compare/v5.4.2\...v5.4.3[Check the diff]

[float]
===== Bug fixes

 * fixed a bug in our aiohttp.client support if used with a yarl URL {pull}733[#733]

[[release-notes-5.4.2]]
==== v5.4.2 - 2020/02/18

https://github.com/elastic/apm-agent-python/compare/v5.4.1\...v5.4.2[Check the diff]

[float]
===== Bug fixes

 * fixed a bug in our celery implementation related to the threading refactor in 5.4.0 {pull}724[#724]

[[release-notes-5.4.1]]
==== v5.4.1 - 2020/02/18

https://github.com/elastic/apm-agent-python/compare/v5.4.0\...v5.4.1[Check the diff]

[float]
===== Bug fixes

 * fixed an issue with a DEBUG log message raising an error in some cases {pull}722[#722]

[[release-notes-5.4.0]]
==== v5.4.0 - 2020/02/17

https://github.com/elastic/apm-agent-python/compare/v5.3.3\...v5.4.0[Check the diff]

[float]
===== Deprecations

This will be the last minor release to support the following versions:

 * Python 3.4
 * Django 1.8, 1.9 and 1.10
 * Flask < 1.0

In addition, as of this release we only supported capturing extended
information on Elasticsearch queries when using keyword arguments with the
elasticsearch-py API. This is in keeping with the
https://elasticsearch-py.readthedocs.io/en/master/api.html#api-documentation[upstream policy]
of positional arguments being unsupported. {pull}697[#697]

[float]
===== New Features

 * Refactored spawning of background threads {pull}636[#636]
 * Added support for aiohttp client and server {pull}659[#659]
 * Added support for tornado web framework {pull}661[#661]
 * Added support for starlette/fastapi {pull}694[#694]
 * Added support for W3C `traceparent` and `tracestate` headers {pull}660[#660]
 * Added Django 3.0 and Flask 1.1 to the support matrix {pull}667[#667]
 * Added support for aiopg {pull}668[#668]
 * Use Span ID as parent ID in errors if an error happens inside a span {pull}669[#669]
 * Added experimental support for API Key authentication {pull}679[#679]

[float]
===== Bug fixes

 * introduced workaround to avoid instrumenting twice in rare cases {pull}708[#708]


[[release-notes-5.3.3]]
==== v5.3.3 - 2020/01/14

https://github.com/elastic/apm-agent-python/compare/v5.3.2\...v5.3.3[Check the diff]

[float]
===== Bug fixes

 * Fixed an issue with OpenTracing bridge and dropped spans {pull}687[#687]
 * Fixed bug that would make the agent ignore the `hostname` configuration setting {pull}689[#689]

[[release-notes-5.3.2]]
==== v5.3.2 - 2019/11/25

https://github.com/elastic/apm-agent-python/compare/v5.3.1\...v5.3.2[Check the diff]

[float]
===== Bug fixes

 * Added support for IPv6 address format when parsing urls {pull}649[#649]

[[release-notes-5.3.1]]
==== v5.3.1 - 2019/11/18

https://github.com/elastic/apm-agent-python/compare/v5.3.0\...v5.3.1[Check the diff]

[float]
===== New Features

* Added support for shortening dicts in local variables {pull}638[#638]

[[release-notes-5.3.0]]
==== v5.3.0 - 2019/11/14

https://github.com/elastic/apm-agent-python/compare/v5.2.3\...v5.3.0[Check the diff]

[float]
===== New Features

* Added instrumentation for mysql-connector and pymysql {pull}603[#603]
* Implemented stack_trace_limit configuration option {pull}623[#623]
* Autoinsert tracing middleware in django settings {pull}625[#625]

[float]
===== Bug fixes

* Fixed issue with transactions not being captured when errors occur in Flask {pull}635[#635]

[[release-notes-5.2.3]]
==== v5.2.3 - 2019/11/13

https://github.com/elastic/apm-agent-python/compare/v5.2.2\...v5.2.3[Check the diff]

[float]
===== Bug fixes

* Ensure that metrics with value 0 are not collected if they have the `reset_on_collect` flag set {pull}615[#615]
* Unwrap postgres cursor for newly introduced psycopg2 extensions {pull}621[#621]
* Fix pod ID for kubernetes when using the systemd cgroup driver {pull}631[#631]

[[release-notes-5.2.2]]
==== v5.2.2 - 2019/10/16

https://github.com/elastic/apm-agent-python/compare/v5.2.1\...v5.2.2[Check the diff]

[float]
===== Bug fixes
* Fixed an issue where a `cpu_total` of `0` could cause an exception {pull}610[#610], {pull}611[#611]

[[release-notes-5.2.1]]
==== v5.2.1 - 2019/10/09

https://github.com/elastic/apm-agent-python/compare/v5.2.0\...v5.2.1[Check the diff]

[float]
===== Bug fixes
* Fixed an issue with DroppedSpans and logging integration {pull}602[#602]
* Fixed an issue with processors not being applied to chained exceptions {pull}604[#604]

[[release-notes-5.2.0]]
==== v5.2.0 - 2019/10/02

https://github.com/elastic/apm-agent-python/compare/v5.1.2\...v5.2.0[Check the diff]

[float]
===== New Features
* Added automatic tagging of LogRecord objects with transaction, trace, and span IDs via a LogRecordFactory (Python 3.2+) {pull}520[#520], {pull}586[#586]
* Added `logging` filter and record factory for adding transaction, trace, and span IDs {pull}520[#520], {pull}586[#586]
* Added `structlog` processor for adding transaction, trace, and span IDs {pull}520[#520], {pull}586[#586]
* Added new public API calls for getting transaction, trace, and span IDs {pull}520[#520], {pull}586[#586]
* Added support for chained exceptions in Python 3 {pull}596[#596].
Note that chained exceptions will be captured and stored in Elasticsearch, but not yet
visualized in the APM UI. The UI component will be released in an upcoming Kibana release (7.5 or later).
* Added support for using `structlog` for agent logging {pull}591[#591]

[float]
===== Bug fixes
* Drop events immediately if a processor returns a falsy value {pull}585[#585]

[[release-notes-5.1.2]]
==== v5.1.2 - 2019/09/04

https://github.com/elastic/apm-agent-python/compare/v5.1.1\...v5.1.2[Check the diff]

[float]
===== Bugfixes
* Fixed an issue with http server_url and `'VERIFY_SERVER_CERT': False` {pull}570[#570], {pull}578[#578]
* Fixed instrumenting of psycopg2 when using their context manager interface {pull}577[#577], {pull}580[#580]
* Fixed zerorpc tests {pull}581[#581]
* Fixed to correctly check if gevent has patched threading.local {pull}579[#579]

[[release-notes-5.1.1]]
==== v5.1.1 - 2019/08/22

https://github.com/elastic/apm-agent-python/compare/v5.1.0\...v5.1.1[Check the diff]

[float]
===== Bug fixes
* Fixed an issue with empty responses from APM Server's config endpoint {pull}562[#562], {pull}563[#563]
* Fixed Windows tests by avoiding time.sleep in breakdown metrics tests {pull}537[#537], {pull}550[#550]
* Fixed container ID matching to match CloudFoundry Garden container IDs {pull}523[#523], {pull}564[#564]
* Fixed an issue in the urllib instrumentation if no port is set {pull}567[#567]

[float]
===== Other
* Added Python 3.8 RC to the test matrix {pull}565[#565]

[[release-notes-5.1.0]]
==== v5.1.0 - 2019/08/14

https://github.com/elastic/apm-agent-python/compare/v5.0.0\...v5.1.0[Check the diff]

[float]
===== Security issues

* This release fixes CVE-2019-7617

[float]
===== New Features

* Added support for global labels which will be applied to every transaction/error/metric {pull}549[#549]
* Added support for `NO_PROXY` environment variable {pull}458[#458], {pull}551[#551]

[float]
===== Bugfixes

* Fixed an issue with using callables in set_context with unsampled transactions {pull}541[#541], {pull}542[#542]
* Limited the length of error.culprit to 1024 characters {pull}491[#491], {pull}543[#543]
* Fixed an issue with the `instrument` config option {pull}546[#546], {pull}547[#547]
* Limited the amount of distinct metrics to 1000 {pull}540[#540], {pull}544[#544]

[[release-notes-5.0.0]]
==== v5.0.0 - 2019/07/31

https://github.com/elastic/apm-agent-python/compare/v4.2.2\...v5.0.0[Check the diff]

[float]
===== Breaking changes

* Implemented type/subtype/action hierachy for spans. Ensure that you run at least APM Server 6.6 {pull}377[#377]
* renamed tags to labels and changed API. The old API remains for backwards compatibility until 6.0 of the agent {pull}538[#538]

[float]
===== Other changes

* Added support for recording breakdown metrics {pull}535[#535]
* Added support for central config management {pull}511[#511]
* Added instrumentation for `urllib2` (Python 2) / `urllib.request` (Python 3) {pull}464[#464]
* Added `disable_metrics` setting {pull}399[#399]
* Updated elasticsearch instrumentation for 7.x {pull}482[#482], {pull}483[#483]
* Fixed an issue with opentracing-python 2.1 {pull}471[#471]
* Fixed an issue with certificate pinning {pull}497[#497]
* Lowered log level of transport success messages {pull}527[#527], {pull}531[#531]

[[release-notes-4.x]]
=== Python Agent version 4.x

[[release-notes-4.2.2]]
==== v4.2.2 - 2019/04/10

https://github.com/elastic/apm-agent-python/compare/v4.2.1\...v4.2.2[Check the diff]

* Fixed an issue with Celery and the prefork worker pool {pull}444[#444]
* Fixed an issue when running uwsgi without a master process {pull}446[#446]
* Fixed an issue with gevent/eventlet on Python 3.7 {pull}451[#451], {pull}454[#454]
* Introduced `IntervalTimer` and use it instead of `threading.Timer` {pull}452[#452]
* Added license header check as pre-commit hook {pull}456[#456]

[[release-notes-4.2.1]]
==== v4.2.1 - 2019/03/22

https://github.com/elastic/apm-agent-python/compare/v4.2.0\...v4.2.1[Check the diff]

* Fixed an issue with the certificate pinning feature introduced in 4.2.0 {pull}433[#433], {pull}434[#434]
* Fixed incompatibility with eventlet introduced in 4.2.0 {pull}435[#435], {pull}436[#436]

[[release-notes-4.2.0]]
==== v4.2.0 - 2019/03/20

https://github.com/elastic/apm-agent-python/compare/v4.1.0\...v4.2.0[Check the diff]

* Implemented a new transport queue, which should avoid certain deadlock scenarios {pull}411[#411]
* Implemented server certificate pinning {pull}405[#405]
* Moved context.url to context.http.url for requests/urllib3 spans {pull}393[#393], {pull}394[#394]
* Added support for using route as transaction name in Django 2.2+ {pull}86[#86], {pull}396[#396]
* Added some randomness to time between requests to APM Server {pull}426[#426]
* Fixed an issue with custom user models in Django using non-string usernames {pull}397[#397], {pull}398[#398]
* Fixed an issue with sending kubernetes metadata to the API {pull}401[#401], {pull}402[#402]
* Fixed an issue with parsing /proc/stat in RHEL/centos 6 {pull}406[#406], {pull}407[#407]
* Added copyright header to all files, and a CI check {pull}429[#429]

[[release-notes-4.1.0]]
==== v4.1.0 - 2019/01/29

https://github.com/elastic/apm-agent-python/compare/v4.0.3\...v4.1.0[Check the diff]

* Added support for collecting system and process metrics {pull}361[#361]
* Added an OpenTracing bridge {pull}388[#388]
* Added `transaction.sampled` to errors {pull}371[#371]
* Added `transaction.type` to errors {pull}391[#391]
* Added parsing of `/proc/self/cgroup` to capture container meta data {pull}352[#352]
* Added option to configure logging for Flask using a log level {pull}344[#344]
* Added `capture_headers` config option {pull}392[#392]

[[release-notes-4.0.3]]
==== v4.0.3 - 2018/12/24

https://github.com/elastic/apm-agent-python/compare/v4.0.2\...v4.0.3[Check the diff]

* Implemented de-dotting of tag names and context keys {pull}353[#353]
* wrote a quickfix for the boto3/botocore instrumentation {pull}367[#367]
* Fixed an issue with psycopg2 and encoded strings {pull}366[#366]

[[release-notes-4.0.2]]
==== v4.0.2 - 2018/12/05

https://github.com/elastic/apm-agent-python/compare/v4.0.1\...v4.0.2[Check the diff]

* Fixed another issue in the new v2 transport {pull}351[#351]

[[release-notes-4.0.1]]
==== v4.0.1 - 2018/11/16

https://github.com/elastic/apm-agent-python/compare/v4.0.0\...v4.0.1[Check the diff]

* Fixed an issue with instrumenting redis-py 3.0+
* Fixed a multithreading issue that occurs when using threaded workers {pull}335[#335]

[[release-notes-4.0.0]]
==== v4.0.0 - 2018/11/14

https://github.com/elastic/apm-agent-python/compare/v3.0.2\...v4.0.0[Check the diff]

**BREAKING** Version 4 of the agent implements a new wire protocol for communicating with
the APM Server. This format is only supported in *APM Server 6.5+*.

Further breaking changes:

* The undocumented `AsyncioHTTPTransport` has been removed.
* The `flush_interval` and `max_queue_size` settings have been removed.
* new settings introduced: `api_request_time` and `api_request_size`.
* Some settings now require a unit for duration or size. See documentation on
configuration for more information.
* The option to provide a custom date for exceptions and messages has been removed.

Other changes:
* on Python 3.7, use https://docs.python.org/3/library/contextvars.html[contextvars] instead of threadlocals for storing
current transaction and span. This is a necessary precursor for full asyncio support. {pull}291[#291]

[[release-notes-3.x]]
=== Python Agent version 3.x

[[release-notes-3.0.2]]
==== v3.0.2 - 2018/10/17

https://github.com/elastic/apm-agent-python/compare/v3.0.1\...v3.0.2[Check the diff]

* Fixed an issue with detecting names of wrapped functions that are partials {pull}294[#294]
* Fixed a bug in Flask instrumentation that could appear together with FlaskAPI {pull}286[#286]

[[release-notes-3.0.1]]
==== v3.0.1 - 2018/08/30


https://github.com/elastic/apm-agent-python/compare/v3.0.0\...v3.0.1[Check the diff]

* Added sanitization for `Set-Cookie` response headers {pull}264[#264]
* Added instrumentation for the non-standard `Connection.execute()` method for SQLite3 {pull}271[#271]
* Added "authorization" to list of sensitive keywords, to ensure that "Authorization"
HTTP headers are properly sanitized {pull}275[#275]
* Taught the Logbook handler how to handle the `stack=False` option {pull}278[#278]
* Fixed a race condition with managing the timer-send thread {pull}279[#279]

[[release-notes-3.0.0]]
==== v3.0.0 - 2018/07/20


https://github.com/elastic/apm-agent-python/compare/v2.2.1\...v3.0.0[Check the diff]

- adapted "black" code formatter for this repository {pull}262[#262]
- **BREAKING**: dropped support for Python 3.3 {pull}242[#242]
- **BREAKING**: changed order of precedence when evaluating configuration {pull}255[#255], {pull}261[#261]
- **BREAKING**: changed default value of `span_frames_min_duration` setting
from `-1` (always collect) to `5` (only collect for spans longer than 5 ms) {pull}243[#243]
- added instrumentation for pymssql {pull}241[#241]
- added instrumentation for pyodbc {pull}238[#238]

[[release-notes-2.x]]
=== Python Agent version 2.x

[[release-notes-2.2.1]]
==== v2.2.1 - 2018/06/13


https://github.com/elastic/apm-agent-python/compare/v2.2.0\...v2.2.1[Check the diff]

- fixed an issue with Django Channels {pull}232[#232], {pull}233[#233]

[[release-notes-2.2.0]]
==== v2.2.0 - 2018/06/13


https://github.com/elastic/apm-agent-python/compare/v2.1.1\...v2.2.0[Check the diff]

- introduced consistent logger name scheme for all elasticapm internal log messages {pull}212[#212]
- added instrumentation of cassandra-driver {pull}205[#205]
- added instrumentation of elasticsearch-py {pull}191[#191]
- added Flask 1.0 to the test matrix {pull}207[#207]
- fixed an issue with our minimalistic SQL parser and "fully qualified" table names {pull}206[#206]
- fixed issue with spans in Django’s `StreamingHTTPResponse` not being captured {pull}201[#201], {pull}202[#202]
- fixed issue with spans with Flask’s streaming response not being captured {pull}201[#201], {pull}202[#202]

**NOTE**: This will be the last release with support for Python 3.3.

[[release-notes-2.1.1]]
==== v2.1.1 - 2018/04/09


https://github.com/elastic/apm-agent-python/compare/v2.1.0\...v2.1.1[Check the diff]

- fixed bug in Django management command that would be triggered on Django 1.10 or 1.11 while using the `MIDDLEWARE_CLASSES` setting {pull}186[#186], {pull}187[#187]
- fix an encoding issue with log messages that are hit in rare cases {pull}188[#188], {pull}189[#189]

[[release-notes-2.1.0]]
==== v2.1.0 - 2018/03/19


https://github.com/elastic/apm-agent-python/compare/v2.0.1\...v2.1.0[Check the diff]

- made skipping of initial `elasticapm` frames for span stack traces more generic {pull}167[#167]
- added `context.process.ppid` field (supported in apm-server 6.3+) {pull}168[#168]
- added option to disable stack frame collection for very short spans {pull}142[#142]
- several bug fixes:
    - fix an issue in boto3 instrumentation with nonstandard endpoint URLs {pull}178[#178]
    - fix bug with OPTIONS requests and body capturing {pull}174[#174]
    - fix issue when message has `%` character, but no params {pull}175[#175]

[[release-notes-2.0.1]]
==== v2.0.1 - 2018/02/15


https://github.com/elastic/apm-agent-python/compare/v2.0.0\...v2.0.1[Check the diff]

- fixed compatibility issue with aiohttp 3.0 {pull}157[#157]
- Added truncation for fields that have a `maxLength` in the JSON Schema {pull}159[#159]

[[release-notes-2.0.0]]
==== v2.0.0 - 2018/02/06


https://github.com/elastic/apm-agent-python/compare/v1.0.0\...v2.0.0[Check the diff]

- moved the library-frame detection from a processor to the stacktrace collection {pull}113[#113].
- added settings to enable/disable source code collection and local variables collection for errors and transactions {pull}117[#117]
- added `service.environment` to provide an environment name (e.g. "production", "staging") {pull}123[#123]
- added `transaction.id` to errors to better correlate errors with transactions {pull}122[#122]
- added `transaction_sample_rate` to define a rate with which transactions are sampled {pull}116[#116]
- added `error.handled` to indicate if an exception was handled or not {pull}124[#124].
- added `transaction_max_spans` setting to limit the amount of spans that are recorded per transaction {pull}127[#127]
- added configuration options to limit captured local variables to a certain length {pull}130[#130]
- added options for configuring the amount of context lines that are captured with each frame {pull}136[#136]
- added support for tracing queries formatted as http://initd.org/psycopg/docs/sql.html[`psycopg2.sql.SQL`] objects {pull}148[#148]
- switched to `time.perf_counter` as timing function on Python 3 {pull}138[#138]
- added option to disable capturing of request body {pull}151[#151]
- BREAKING: Several settings and APIs have been renamed (#111, #119, #143):
    - The decorator for custom instrumentation, `elasticapm.trace`, is now `elasticapm.capture_span`
    - The setting `traces_send_frequency` has been renamed to `flush_interval`. The name of the analogous environment variable changed from `ELASTIC_APM_TRACES_SEND_FREQ` to `ELASTIC_APM_FLUSH_INTERVAL`
    - The `app_name` setting has been renamed to `service_name`. The name of the analogous environment variable changed from `ELASTIC_APM_APP_NAME` to `ELASTIC_APM_SERVICE_NAME`.
    - `app_name` arguments to API calls in the whole code base changed to `service_name`.
    - The `app_version` setting has been renamed to `service_version`. The name of the analogous environment variable changed from `ELASTIC_APM_APP_VERSION` to `ELASTIC_APM_SERVICE_VERSION`.
    - `context.request.url.raw` has been renamed to `context.request.url.full` {pull}121[#121]
- BREAKING: added `elasticapm.set_custom_context` in favor of the more generic `set_custom_data` function {pull}133[#133]
- BREAKING: `include_patterns` and `exclude_patterns` now use shell globs instead of regular expressions, and are matched against the full path file path of the module, not against the module name {pull}137[#137]
- BREAKING: renamed several configuration options to align better with other language agents {pull}145[#145]:
    - `disable_instrumentation` became `instrument` and inverted its meaning
    - `max_event_queue_length` became `max_queue_size`
    - `timeout` became `server_timeout`

[[release-notes-1.x]]
=== Python Agent version 1.x

[[release-notes-1.0.0]]
==== v1.0.0 - 2017/12/11


https://github.com/elastic/apm-agent-python/compare/v1.0.0.dev3\...v1.0.0[Check the diff]

- added `max-event-queue-length` setting. {pull}67[#67]
- changed name that the agent reports itself with to the APM server from `elasticapm-python` to `python`. This aligns the Python agent with other languages. {pull}104[#104]
- changed Celery integration to store the task state (e.g. `SUCCESS` or `FAILURE`) in `transaction.result` {pull}100[#100]
- added setting to disable SSL certificate verification {pull}108[#108]
- BREAKING: renamed `server` configuration variable to `server_url` to better align with other language agents {pull}105[#105]
- BREAKING: removed the old and unused urllib2-based HTTP transport, and renamed the urllib3 transport {pull}107[#107]
- BREAKING: several API changes to `capture_exception`, `capture_message`, and added documentation for these and other APIs {pull}112[#112]

[[release-notes-1.0.0-dev3]]
==== v1.0.0.dev3 - 2017/11/13


https://github.com/elastic/apm-agent-python/compare/v1.0.0.dev2\...v1.0.0.dev2[Check the diff]

- added a background thread to process the transactions queue every 60 seconds (configurable) {pull}68[#68]
- adapted trace context for SQL traces to new API {pull}77[#77]
- ensured that transaction data is also passed through processors {pull}84[#84]
- added `uninstrument` function to reverse instrumentation, and exposed both `instrument` and `uninstrument` as public API in the `elasticapm` namespace {pull}90[#90]
- added normalization of HTTP status codes into classes for the `transaction.result` field. A HTTP status of `200` will be turned into `HTTP 2xx`. The unchanged status code is still available in `context.response.status_code`. {pull}85[#85]

[[release-notes-1.0.0-dev2]]
==== v1.0.0.dev2 - 2017/09/29


https://github.com/elastic/apm-agent-python/compare/v1.0.0.dev1\...v1.0.0.dev2[Check the diff]

- added request context information for Flask {pull}58[#58]
- added response context information for Flask {pull}65[#65]
- BREAKING: changed the `SERVERS` list setting to a single `SERVER` string setting. With this change, we now only support sending events to a single server {pull}59[#59]
- BREAKING: removed root trace. Due to historical reason, we used to create a "root trace" which was equivalent to the transaction. This is no longer necessary. #61

[[release-notes-1.0.0-dev1]]
==== v1.0.0.dev1 - 2017/09/18


https://github.com/elastic/apm-agent-python/compare/v1.0.0.dev0\...v1.0.0.dev1[Check the diff]

- unified configuration across supported frameworks {pull}33[#33]
- added in-app frame detection {pull}36[#36]
- added tagging functionality {pull}28[#28]
- preliminary support for Django 2.0 {pull}26[#26]
- initial set of documentation

[[release-notes-1.0.0-dev0]]
==== v1.0.0.dev0 - 2017/08/17

First release of the Python agent for Elastic APM<|MERGE_RESOLUTION|>--- conflicted
+++ resolved
@@ -42,11 +42,8 @@
 [float]
 ===== Bug fixes
 
-<<<<<<< HEAD
 * Fix for Starlette 0.15.0 error collection {pull}1174[#1174]
-=======
 * Fix for Starlette static files {pull}1137[#1137]
->>>>>>> 9d598ce3
 
 [[release-notes-6.x]]
 === Python Agent version 6.x
