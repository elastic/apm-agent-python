ifdef::env-github[]
NOTE: Release notes are best read in our documentation at
https://www.elastic.co/guide/en/apm/agent/python/current/release-notes.html[elastic.co]
endif::[]

////
[[release-notes-x.x.x]]
==== x.x.x - YYYY/MM/DD

[float]
===== Breaking changes

[float]
===== Features
* Cool new feature: {pull}2526[#2526]

[float]
===== Bug fixes
////

=== Unreleased

// Unreleased changes go here
// When the next release happens, nest these changes under the "Python Agent version 5.x" heading
[float]
===== Features

 * capture number of affected rows for INSERT/UPDATE/DELETE SQL queries {pull}614[#614]
 * Added instrumentation for AsyncElasticsearch {pull}843[#843]

[float]
===== Bug fixes

<<<<<<< HEAD
* Added better error handling around closing the transport {pull}838[#838]
=======
* Added error handling around frame processing in Django {pull}837[#837]
* Limit SQL queries in context data to 10000 characters {pull}842[#842]
* Omit the "sync" property on spans by default {pull}854[#854]
* Update the pid/ppid in transport metadata when they change {pull}825[#825]
>>>>>>> c9c290cf

[[release-notes-5.x]]
=== Python Agent version 5.x

[[release-notes-5.6.0]]
==== v5.6.0

[float]
===== New features
 * Added SERVICE_NODE_NAME config {pull}592[#592]
 * Added instrumentation support for https://github.com/pinterest/pymemcache[`pymemcache`] {pull}812[#812]
 * Added new configuration options `enabled` and `recording` {pull}790[#790]

[float]
===== Bug fixes
 * Fixed an issue with metrics collection raising RuntimeErrors {pull}802[#802]
 * Fixed an issue with getting extended destination data from pymongo {pull}797[#797]
 * Fixed an issue with Tornado instrumentation when Tornado isn't the "main" framework {pull}813[#813]
 * Fixed an issue with streaming requests being consumed by the agent even if capture_body is disabled {pull}817[#817]

[float]
===== Pending Deprecations

 * Python 2.7 suppot will be dropped in version 6.0 of the agent.

[[release-notes-5.5.2]]
==== v5.5.2

[float]
===== Bug fixes
* Fixed an issue with Redis using unix domain sockets and destination information {pull}766[#766]

[[release-notes-5.5.1]]
==== v5.5.1

[float]
===== Bug fixes
* Fixed Starlette middleware when capturing request body while the content-type header is absent {pull}763[#763]

[[release-notes-5.5.0]]
==== v5.5.0

[float]
===== Features
* Added destination information to database/HTTP spans, used for service maps {pull}618[#618]

[float]
===== Deprecations

 * *Python 3.4 is no longer supported.*


[[release-notes-5.4.3]]
==== v5.4.3

https://github.com/elastic/apm-agent-python/compare/v5.4.2\...v5.4.3[Check the diff]

[float]
===== Bug fixes

 * fixed a bug in our aiohttp.client support if used with a yarl URL {pull}733[#733]

[[release-notes-5.4.2]]
==== v5.4.2

https://github.com/elastic/apm-agent-python/compare/v5.4.1\...v5.4.2[Check the diff]

[float]
===== Bug fixes

 * fixed a bug in our celery implementation related to the threading refactor in 5.4.0 {pull}724[#724]

[[release-notes-5.4.1]]
==== v5.4.1

https://github.com/elastic/apm-agent-python/compare/v5.4.0\...v5.4.1[Check the diff]

[float]
===== Bug fixes

 * fixed an issue with a DEBUG log message raising an error in some cases {pull}722[#722]

[[release-notes-5.4.0]]
==== v5.4.0

https://github.com/elastic/apm-agent-python/compare/v5.3.3\...v5.4.0[Check the diff]

[float]
===== Deprecations

This will be the last minor release to support the following versions:

 * Python 3.4
 * Django 1.8, 1.9 and 1.10
 * Flask < 1.0

In addition, as of this release we only supported capturing extended
information on Elasticsearch queries when using keyword arguments with the
elasticsearch-py API. This is in keeping with the
https://elasticsearch-py.readthedocs.io/en/master/api.html#api-documentation[upstream policy]
of positional arguments being unsupported. {pull}697[#697]

[float]
===== New Features

 * Refactored spawning of background threads {pull}636[#636]
 * Added support for aiohttp client and server {pull}659[#659]
 * Added support for tornado web framework {pull}661[#661]
 * Added support for starlette/fastapi {pull}694[#694]
 * Added support for W3C `traceparent` and `tracestate` headers {pull}660[#660]
 * Added Django 3.0 and Flask 1.1 to the support matrix {pull}667[#667]
 * Added support for aiopg {pull}668[#668]
 * Use Span ID as parent ID in errors if an error happens inside a span {pull}669[#669]
 * Added experimental support for API Key authentication {pull}679[#679]

[float]
===== Bug fixes

 * introduced workaround to avoid instrumenting twice in rare cases {pull}708[#708]


[[release-notes-5.3.3]]
==== v5.3.3

https://github.com/elastic/apm-agent-python/compare/v5.3.2\...v5.3.3[Check the diff]

[float]
===== Bug fixes

 * Fixed an issue with OpenTracing bridge and dropped spans {pull}687[#687]
 * Fixed bug that would make the agent ignore the `hostname` configuration setting {pull}689[#689]

[[release-notes-5.3.2]]
==== v5.3.2

https://github.com/elastic/apm-agent-python/compare/v5.3.1\...v5.3.2[Check the diff]

[float]
===== Bug fixes

 * Added support for IPv6 address format when parsing urls {pull}649[#649]

[[release-notes-5.3.1]]
==== v5.3.1

https://github.com/elastic/apm-agent-python/compare/v5.3.0\...v5.3.1[Check the diff]

[float]
===== New Features

* Added support for shortening dicts in local variables {pull}638[#638]

[[release-notes-5.3.0]]
==== v5.3.0

https://github.com/elastic/apm-agent-python/compare/v5.2.3\...v5.3.0[Check the diff]

[float]
===== New Features

* Added instrumentation for mysql-connector and pymysql {pull}603[#603]
* Implemented stack_trace_limit configuration option {pull}623[#623]
* Autoinsert tracing middleware in django settings {pull}625[#625]

[float]
===== Bug fixes

* Fixed issue with transactions not being captured when errors occur in Flask {pull}635[#635]

[[release-notes-5.2.3]]
==== v5.2.3

https://github.com/elastic/apm-agent-python/compare/v5.2.2\...v5.2.3[Check the diff]

[float]
===== Bug fixes

* Ensure that metrics with value 0 are not collected if they have the `reset_on_collect` flag set {pull}615[#615]
* Unwrap postgres cursor for newly introduced psycopg2 extensions {pull}621[#621]
* Fix pod ID for kubernetes when using the systemd cgroup driver {pull}631[#631]

[[release-notes-5.2.2]]
==== v5.2.2

https://github.com/elastic/apm-agent-python/compare/v5.2.1\...v5.2.2[Check the diff]

[float]
===== Bug fixes
* Fixed an issue where a `cpu_total` of `0` could cause an exception {pull}610[#610], {pull}611[#611]

[[release-notes-5.2.1]]
==== v5.2.1

https://github.com/elastic/apm-agent-python/compare/v5.2.0\...v5.2.1[Check the diff]

[float]
===== Bug fixes
* Fixed an issue with DroppedSpans and logging integration {pull}602[#602]
* Fixed an issue with processors not being applied to chained exceptions {pull}604[#604]

[[release-notes-5.2.0]]
==== v5.2.0

https://github.com/elastic/apm-agent-python/compare/v5.1.2\...v5.2.0[Check the diff]

[float]
===== New Features
* Added automatic tagging of LogRecord objects with transaction, trace, and span IDs via a LogRecordFactory (Python 3.2+) {pull}520[#520], {pull}586[#586]
* Added `logging` filter and record factory for adding transaction, trace, and span IDs {pull}520[#520], {pull}586[#586]
* Added `structlog` processor for adding transaction, trace, and span IDs {pull}520[#520], {pull}586[#586]
* Added new public API calls for getting transaction, trace, and span IDs {pull}520[#520], {pull}586[#586]
* Added support for chained exceptions in Python 3 {pull}596[#596].
Note that chained exceptions will be captured and stored in Elasticsearch, but not yet
visualized in the APM UI. The UI component will be released in an upcoming Kibana release (7.5 or later).
* Added support for using `structlog` for agent logging {pull}591[#591]

[float]
===== Bug fixes
* Drop events immediately if a processor returns a falsy value {pull}585[#585]

[[release-notes-5.1.2]]
==== v5.1.2

https://github.com/elastic/apm-agent-python/compare/v5.1.1\...v5.1.2[Check the diff]

[float]
===== Bugfixes
* Fixed an issue with http server_url and `'VERIFY_SERVER_CERT': False` {pull}570[#570], {pull}578[#578]
* Fixed instrumenting of psycopg2 when using their context manager interface {pull}577[#577], {pull}580[#580]
* Fixed zerorpc tests {pull}581[#581]
* Fixed to correctly check if gevent has patched threading.local {pull}579[#579]

[[release-notes-5.1.1]]
==== v5.1.1

https://github.com/elastic/apm-agent-python/compare/v5.1.0\...v5.1.1[Check the diff]

[float]
===== Bug fixes
* Fixed an issue with empty responses from APM Server's config endpoint {pull}562[#562], {pull}563[#563]
* Fixed Windows tests by avoiding time.sleep in breakdown metrics tests {pull}537[#537], {pull}550[#550]
* Fixed container ID matching to match CloudFoundry Garden container IDs {pull}523[#523], {pull}564[#564]
* Fixed an issue in the urllib instrumentation if no port is set {pull}567[#567]

[float]
===== Other
* Added Python 3.8 RC to the test matrix {pull}565[#565]

[[release-notes-5.1.0]]
==== v5.1.0

https://github.com/elastic/apm-agent-python/compare/v5.0.0\...v5.1.0[Check the diff]

[float]
===== Security issues

* This release fixes CVE-2019-7617

[float]
===== New Features

* Added support for global labels which will be applied to every transaction/error/metric {pull}549[#549]
* Added support for `NO_PROXY` environment variable {pull}458[#458], {pull}551[#551]

[float]
===== Bugfixes

* Fixed an issue with using callables in set_context with unsampled transactions {pull}541[#541], {pull}542[#542]
* Limited the length of error.culprit to 1024 characters {pull}491[#491], {pull}543[#543]
* Fixed an issue with the `instrument` config option {pull}546[#546], {pull}547[#547]
* Limited the amount of distinct metrics to 1000 {pull}540[#540], {pull}544[#544]

[[release-notes-5.0.0]]
==== v5.0.0

https://github.com/elastic/apm-agent-python/compare/v4.2.2\...v5.0.0[Check the diff]

[float]
===== Breaking changes

* Implemented type/subtype/action hierachy for spans. Ensure that you run at least APM Server 6.6 {pull}377[#377]
* renamed tags to labels and changed API. The old API remains for backwards compatibility until 6.0 of the agent {pull}538[#538]

[float]
===== Other changes

* Added support for recording breakdown metrics {pull}535[#535]
* Added support for central config management {pull}511[#511]
* Added instrumentation for `urllib2` (Python 2) / `urllib.request` (Python 3) {pull}464[#464]
* Added `disable_metrics` setting {pull}399[#399]
* Updated elasticsearch instrumentation for 7.x {pull}482[#482], {pull}483[#483]
* Fixed an issue with opentracing-python 2.1 {pull}471[#471]
* Fixed an issue with certificate pinning {pull}497[#497]
* Lowered log level of transport success messages {pull}527[#527], {pull}531[#531]

[[release-notes-4.x]]
=== Python Agent version 4.x

[[release-notes-4.2.2]]
==== v4.2.2

https://github.com/elastic/apm-agent-python/compare/v4.2.1\...v4.2.2[Check the diff]

* Fixed an issue with Celery and the prefork worker pool {pull}444[#444]
* Fixed an issue when running uwsgi without a master process {pull}446[#446]
* Fixed an issue with gevent/eventlet on Python 3.7 {pull}451[#451], {pull}454[#454]
* Introduced `IntervalTimer` and use it instead of `threading.Timer` {pull}452[#452]
* Added license header check as pre-commit hook {pull}456[#456]

[[release-notes-4.2.1]]
==== v4.2.1

https://github.com/elastic/apm-agent-python/compare/v4.2.0\...v4.2.1[Check the diff]

* Fixed an issue with the certificate pinning feature introduced in 4.2.0 {pull}433[#433], {pull}434[#434]
* Fixed incompatibility with eventlet introduced in 4.2.0 {pull}435[#435], {pull}436[#436]

[[release-notes-4.2.0]]
==== v4.2.0

https://github.com/elastic/apm-agent-python/compare/v4.1.0\...v4.2.0[Check the diff]

* Implemented a new transport queue, which should avoid certain deadlock scenarios {pull}411[#411]
* Implemented server certificate pinning {pull}405[#405]
* Moved context.url to context.http.url for requests/urllib3 spans {pull}393[#393], {pull}394[#394]
* Added support for using route as transaction name in Django 2.2+ {pull}86[#86], {pull}396[#396]
* Added some randomness to time between requests to APM Server {pull}426[#426]
* Fixed an issue with custom user models in Django using non-string usernames {pull}397[#397], {pull}398[#398]
* Fixed an issue with sending kubernetes metadata to the API {pull}401[#401], {pull}402[#402]
* Fixed an issue with parsing /proc/stat in RHEL/centos 6 {pull}406[#406], {pull}407[#407]
* Added copyright header to all files, and a CI check {pull}429[#429]

[[release-notes-4.1.0]]
==== v4.1.0

https://github.com/elastic/apm-agent-python/compare/v4.0.3\...v4.1.0[Check the diff]

* Added support for collecting system and process metrics {pull}361[#361]
* Added an OpenTracing bridge {pull}388[#388]
* Added `transaction.sampled` to errors {pull}371[#371]
* Added `transaction.type` to errors {pull}391[#391]
* Added parsing of `/proc/self/cgroup` to capture container meta data {pull}352[#352]
* Added option to configure logging for Flask using a log level {pull}344[#344]
* Added `capture_headers` config option {pull}392[#392]

[[release-notes-4.0.3]]
==== v4.0.3

https://github.com/elastic/apm-agent-python/compare/v4.0.2\...v4.0.3[Check the diff]

* Implemented de-dotting of tag names and context keys {pull}353[#353]
* wrote a quickfix for the boto3/botocore instrumentation {pull}367[#367]
* Fixed an issue with psycopg2 and encoded strings {pull}366[#366]

[[release-notes-4.0.2]]
==== v4.0.2

https://github.com/elastic/apm-agent-python/compare/v4.0.1\...v4.0.2[Check the diff]

* Fixed another issue in the new v2 transport {pull}351[#351]

[[release-notes-4.0.1]]
==== v4.0.1

https://github.com/elastic/apm-agent-python/compare/v4.0.0\...v4.0.1[Check the diff]

* Fixed an issue with instrumenting redis-py 3.0+
* Fixed a multithreading issue that occurs when using threaded workers {pull}335[#335]

[[release-notes-4.0.0]]
==== v4.0.0

https://github.com/elastic/apm-agent-python/compare/v3.0.2\...v4.0.0[Check the diff]

**BREAKING** Version 4 of the agent implements a new wire protocol for communicating with
the APM Server. This format is only supported in *APM Server 6.5+*.

Further breaking changes:

* The undocumented `AsyncioHTTPTransport` has been removed.
* The `flush_interval` and `max_queue_size` settings have been removed.
* new settings introduced: `api_request_time` and `api_request_size`.
* Some settings now require a unit for duration or size. See documentation on
configuration for more information.
* The option to provide a custom date for exceptions and messages has been removed.

Other changes:
* on Python 3.7, use https://docs.python.org/3/library/contextvars.html[contextvars] instead of threadlocals for storing
current transaction and span. This is a necessary precursor for full asyncio support. {pull}291[#291]

[[release-notes-3.x]]
=== Python Agent version 3.x

[[release-notes-3.0.2]]
==== v3.0.2

https://github.com/elastic/apm-agent-python/compare/v3.0.1\...v3.0.2[Check the diff]

* Fixed an issue with detecting names of wrapped functions that are partials {pull}294[#294]
* Fixed a bug in Flask instrumentation that could appear together with FlaskAPI {pull}286[#286]

[[release-notes-3.0.1]]
==== v3.0.1


https://github.com/elastic/apm-agent-python/compare/v3.0.0\...v3.0.1[Check the diff]

* Added sanitization for `Set-Cookie` response headers {pull}264[#264]
* Added instrumentation for the non-standard `Connection.execute()` method for SQLite3 {pull}271[#271]
* Added "authorization" to list of sensitive keywords, to ensure that "Authorization"
HTTP headers are properly sanitized {pull}275[#275]
* Taught the Logbook handler how to handle the `stack=False` option {pull}278[#278]
* Fixed a race condition with managing the timer-send thread {pull}279[#279]

[[release-notes-3.0.0]]
==== v3.0.0


https://github.com/elastic/apm-agent-python/compare/v2.2.1\...v3.0.0[Check the diff]

- adapted "black" code formatter for this repository {pull}262[#262]
- **BREAKING**: dropped support for Python 3.3 {pull}242[#242]
- **BREAKING**: changed order of precedence when evaluating configuration {pull}255[#255], {pull}261[#261]
- **BREAKING**: changed default value of `span_frames_min_duration` setting
from `-1` (always collect) to `5` (only collect for spans longer than 5 ms) {pull}243[#243]
- added instrumentation for pymssql {pull}241[#241]
- added instrumentation for pyodbc {pull}238[#238]

[[release-notes-2.x]]
=== Python Agent version 2.x

[[release-notes-2.2.1]]
==== v2.2.1


https://github.com/elastic/apm-agent-python/compare/v2.2.0\...v2.2.1[Check the diff]

- fixed an issue with Django Channels {pull}232[#232], {pull}233[#233]

[[release-notes-2.2.0]]
==== v2.2.0


https://github.com/elastic/apm-agent-python/compare/v2.1.1\...v2.2.0[Check the diff]

- introduced consistent logger name scheme for all elasticapm internal log messages {pull}212[#212]
- added instrumentation of cassandra-driver {pull}205[#205]
- added instrumentation of elasticsearch-py {pull}191[#191]
- added Flask 1.0 to the test matrix {pull}207[#207]
- fixed an issue with our minimalistic SQL parser and "fully qualified" table names {pull}206[#206]
- fixed issue with spans in Django’s `StreamingHTTPResponse` not being captured {pull}201[#201], {pull}202[#202]
- fixed issue with spans with Flask’s streaming response not being captured {pull}201[#201], {pull}202[#202]

**NOTE**: This will be the last release with support for Python 3.3.

[[release-notes-2.1.1]]
==== v2.1.1


https://github.com/elastic/apm-agent-python/compare/v2.1.0\...v2.1.1[Check the diff]

- fixed bug in Django management command that would be triggered on Django 1.10 or 1.11 while using the `MIDDLEWARE_CLASSES` setting {pull}186[#186], {pull}187[#187]
- fix an encoding issue with log messages that are hit in rare cases {pull}188[#188], {pull}189[#189]

[[release-notes-2.1.0]]
==== v2.1.0


https://github.com/elastic/apm-agent-python/compare/v2.0.1\...v2.1.0[Check the diff]

- made skipping of initial `elasticapm` frames for span stack traces more generic {pull}167[#167]
- added `context.process.ppid` field (supported in apm-server 6.3+) {pull}168[#168]
- added option to disable stack frame collection for very short spans {pull}142[#142]
- several bug fixes:
    - fix an issue in boto3 instrumentation with nonstandard endpoint URLs {pull}178[#178]
    - fix bug with OPTIONS requests and body capturing {pull}174[#174]
    - fix issue when message has `%` character, but no params {pull}175[#175]

[[release-notes-2.0.1]]
==== v2.0.1


https://github.com/elastic/apm-agent-python/compare/v2.0.0\...v2.0.1[Check the diff]

- fixed compatibility issue with aiohttp 3.0 {pull}157[#157]
- Added truncation for fields that have a `maxLength` in the JSON Schema {pull}159[#159]

[[release-notes-2.0.0]]
==== v2.0.0


https://github.com/elastic/apm-agent-python/compare/v1.0.0\...v2.0.0[Check the diff]

- moved the library-frame detection from a processor to the stacktrace collection {pull}113[#113].
- added settings to enable/disable source code collection and local variables collection for errors and transactions {pull}117[#117]
- added `service.environment` to provide an environment name (e.g. "production", "staging") {pull}123[#123]
- added `transaction.id` to errors to better correlate errors with transactions {pull}122[#122]
- added `transaction_sample_rate` to define a rate with which transactions are sampled {pull}116[#116]
- added `error.handled` to indicate if an exception was handled or not {pull}124[#124].
- added `transaction_max_spans` setting to limit the amount of spans that are recorded per transaction {pull}127[#127]
- added configuration options to limit captured local variables to a certain length {pull}130[#130]
- added options for configuring the amount of context lines that are captured with each frame {pull}136[#136]
- added support for tracing queries formatted as http://initd.org/psycopg/docs/sql.html[`psycopg2.sql.SQL`] objects {pull}148[#148]
- switched to `time.perf_counter` as timing function on Python 3 {pull}138[#138]
- added option to disable capturing of request body {pull}151[#151]
- BREAKING: Several settings and APIs have been renamed (#111, #119, #143):
    - The decorator for custom instrumentation, `elasticapm.trace`, is now `elasticapm.capture_span`
    - The setting `traces_send_frequency` has been renamed to `flush_interval`. The name of the analogous environment variable changed from `ELASTIC_APM_TRACES_SEND_FREQ` to `ELASTIC_APM_FLUSH_INTERVAL`
    - The `app_name` setting has been renamed to `service_name`. The name of the analogous environment variable changed from `ELASTIC_APM_APP_NAME` to `ELASTIC_APM_SERVICE_NAME`.
    - `app_name` arguments to API calls in the whole code base changed to `service_name`.
    - The `app_version` setting has been renamed to `service_version`. The name of the analogous environment variable changed from `ELASTIC_APM_APP_VERSION` to `ELASTIC_APM_SERVICE_VERSION`.
    - `context.request.url.raw` has been renamed to `context.request.url.full` {pull}121[#121]
- BREAKING: added `elasticapm.set_custom_context` in favor of the more generic `set_custom_data` function {pull}133[#133]
- BREAKING: `include_patterns` and `exclude_patterns` now use shell globs instead of regular expressions, and are matched against the full path file path of the module, not against the module name {pull}137[#137]
- BREAKING: renamed several configuration options to align better with other language agents {pull}145[#145]:
    - `disable_instrumentation` became `instrument` and inverted its meaning
    - `max_event_queue_length` became `max_queue_size`
    - `timeout` became `server_timeout`

[[release-notes-1.x]]
=== Python Agent version 1.x

[[release-notes-1.0.0]]
==== v1.0.0


https://github.com/elastic/apm-agent-python/compare/v1.0.0.dev3\...v1.0.0[Check the diff]

- added `max-event-queue-length` setting. {pull}67[#67]
- changed name that the agent reports itself with to the APM server from `elasticapm-python` to `python`. This aligns the Python agent with other languages. {pull}104[#104]
- changed Celery integration to store the task state (e.g. `SUCCESS` or `FAILURE`) in `transaction.result` {pull}100[#100]
- added setting to disable SSL certificate verification {pull}108[#108]
- BREAKING: renamed `server` configuration variable to `server_url` to better align with other language agents {pull}105[#105]
- BREAKING: removed the old and unused urllib2-based HTTP transport, and renamed the urllib3 transport {pull}107[#107]
- BREAKING: several API changes to `capture_exception`, `capture_message`, and added documentation for these and other APIs {pull}112[#112]

[[release-notes-1.0.0-dev3]]
==== v1.0.0.dev3


https://github.com/elastic/apm-agent-python/compare/v1.0.0.dev2\...v1.0.0.dev2[Check the diff]

- added a background thread to process the transactions queue every 60 seconds (configurable) {pull}68[#68]
- adapted trace context for SQL traces to new API {pull}77[#77]
- ensured that transaction data is also passed through processors {pull}84[#84]
- added `uninstrument` function to reverse instrumentation, and exposed both `instrument` and `uninstrument` as public API in the `elasticapm` namespace {pull}90[#90]
- added normalization of HTTP status codes into classes for the `transaction.result` field. A HTTP status of `200` will be turned into `HTTP 2xx`. The unchanged status code is still available in `context.response.status_code`. {pull}85[#85]

[[release-notes-1.0.0-dev2]]
==== v1.0.0.dev2


https://github.com/elastic/apm-agent-python/compare/v1.0.0.dev1\...v1.0.0.dev2[Check the diff]

- added request context information for Flask {pull}58[#58]
- added response context information for Flask {pull}65[#65]
- BREAKING: changed the `SERVERS` list setting to a single `SERVER` string setting. With this change, we now only support sending events to a single server {pull}59[#59]
- BREAKING: removed root trace. Due to historical reason, we used to create a "root trace" which was equivalent to the transaction. This is no longer necessary. #61

[[release-notes-1.0.0-dev1]]
==== v1.0.0.dev1


https://github.com/elastic/apm-agent-python/compare/v1.0.0.dev0\...v1.0.0.dev1[Check the diff]

- unified configuration across supported frameworks {pull}33[#33]
- added in-app frame detection {pull}36[#36]
- added tagging functionality {pull}28[#28]
- preliminary support for Django 2.0 {pull}26[#26]
- initial set of documentation

[[release-notes-1.0.0-dev0]]
==== v1.0.0.dev0

First release of the Python agent for Elastic APM<|MERGE_RESOLUTION|>--- conflicted
+++ resolved
@@ -31,14 +31,11 @@
 [float]
 ===== Bug fixes
 
-<<<<<<< HEAD
-* Added better error handling around closing the transport {pull}838[#838]
-=======
 * Added error handling around frame processing in Django {pull}837[#837]
 * Limit SQL queries in context data to 10000 characters {pull}842[#842]
 * Omit the "sync" property on spans by default {pull}854[#854]
 * Update the pid/ppid in transport metadata when they change {pull}825[#825]
->>>>>>> c9c290cf
+* Added better error handling around closing the transport {pull}838[#838]
 
 [[release-notes-5.x]]
 === Python Agent version 5.x
