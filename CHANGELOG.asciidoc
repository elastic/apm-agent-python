--- conflicted
+++ resolved
@@ -35,14 +35,6 @@
 // When the next release happens, nest these changes under the "Python Agent version 6.x" heading
 //[float]
 //===== Features
-<<<<<<< HEAD
-//
-//
-[float]
-===== Bug fixes
-
-* Improve status_code handling in AWS Lambda integration {pull}1382[#1382]
-=======
 
 
 [float]
@@ -51,7 +43,7 @@
 * Fix an issue where compressed spans would count against `transaction_max_spans` {pull}1377[#1377]
 * Make sure HTTP connections are not re-used after a process fork {pull}1374[#1374]
 * Update the `User-Agent` header to the new https://github.com/elastic/apm/pull/514[spec] {pull}1378[#1378]
->>>>>>> f08081c7
+* Improve status_code handling in AWS Lambda integration {pull}1382[#1382]
 
 
 [[release-notes-6.x]]
