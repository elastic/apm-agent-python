ifdef::env-github[]
NOTE: Release notes are best read in our documentation at
https://www.elastic.co/guide/en/apm/agent/python/current/release-notes.html[elastic.co]
endif::[]

////
[[release-notes-x.x.x]]
==== x.x.x - YYYY/MM/DD

[float]
===== Breaking changes

[float]
===== Features
* Cool new feature: {pull}2526[#2526]

[float]
===== Bug fixes
////

//=== Unreleased

// Unreleased changes go here
// When the next release happens, nest these changes under the "Python Agent version 6.x" heading
//[float]
//===== Features
//
//
//[float]
//===== Bug fixes


=== Unreleased

// Unreleased changes go here
// When the next release happens, nest these changes under the "Python Agent version 6.x" heading
[float]
===== Features

* Add experimental support for lambda instrumentation {pull}1193[#1193]

[float]
===== Bug fixes

* Ensure that Prometheus histograms are encoded correctly for APM Server {pull}1354[#1354]
<<<<<<< HEAD
* Fix structlog processor to correctly populate ECS-compatible `event.dataset` {pull}1352[#1352]
=======
* Remove problematic (and duplicate) `event.dataset` from logging integrations {pull}1365[#1365]
>>>>>>> b36dbacf

[[release-notes-6.x]]
=== Python Agent version 6.x

[[release-notes-6.5.0]]
==== 6.5.0 - 2021-10-04

[float]
===== Features

* Add instrumentation for Azure Storage (blob/table/fileshare) and Azure Queue {pull}1316[#1316]

[float]
===== Bug fixes

* Improve span coverage for `asyncpg` {pull}1328[#1328]
* aiohttp: Correctly pass custom client to tracing middleware {pull}1345[#1345]
* Fixed an issue with httpx instrumentation {pull}1337[#1337]
* Fixed an issue with Django 4.0 removing a private method {pull}1347[#1347]


[[release-notes-6.4.0]]
==== 6.4.0 - 2021-08-31

[float]
===== Features

* Rename the experimental `log_ecs_formatting` config to `log_ecs_reformatting` {pull}1300[#1300]
* Add support for Prometheus histograms {pull}1165[#1165]

[float]
===== Bug fixes

* Fixed cookie sanitization when Cookie is capitalized {pull}1301[#1301]
* Fix a bug with exception capturing for bad UUIDs {pull}1304[#1304]
* Fix potential errors in json serialization {pull}1203[#1203]
* Fix an issue with certain aioredis commands {pull}1308[#1308]

[[release-notes-6.3.3]]
==== 6.3.3 - 2021-07-14

[float]
===== Bug fixes

* ensure that the elasticsearch instrumentation handles DroppedSpans correctly {pull}1190[#1190]

[[release-notes-6.3.2]]
==== 6.3.2 - 2021-07-07

[float]
===== Bug fixes

* Fix handling of non-http scopes in Starlette/FastAPI middleware {pull}1187[#1187]

[[release-notes-6.3.1]]
==== 6.3.1 - 2021/07/07

[float]
===== Bug fixes

* Fix issue with Starlette/FastAPI hanging on startup {pull}1185[#1185]

[[release-notes-6.3.0]]
==== 6.3.0 - 2021/07/06

[float]
===== Features

* Add additional context information about elasticsearch client requests {pull}1108[#1108]
* Add `use_certifi` config option to allow users to disable `certifi` {pull}1163[#1163]

[float]
===== Bug fixes

* Fix for Starlette 0.15.0 error collection {pull}1174[#1174]
* Fix for Starlette static files {pull}1137[#1137]

[[release-notes-6.2.3]]
==== 6.2.3 - 2021/06/28

[float]
===== Bug fixes
 * suppress the default_app_config attribute in Django 3.2+ {pull}1155[#1155]
 * bump log level for multiple set_client calls to WARNING {pull}1164[#1164]
 * fix issue with adding disttracing to SQS messages when dropping spans {pull}1170[#1170]

[[release-notes-6.2.2]]
==== 6.2.2 - 2021/06/07

[float]
===== Bug fixes
 * Fix an attribute access bug introduced in 6.2.0 {pull}1149[#1149]

[[release-notes-6.2.1]]
==== 6.2.1 - 2021/06/03

[float]
===== Bug fixes
 * catch and log exceptions in interval timer threads {pull}1145[#1145]

[[release-notes-6.2.0]]
==== 6.2.0 - 2021/05/31

[float]
===== Features
 * Added support for aioredis 1.x {pull}1082[#2526]
 * Added support for aiomysql {pull}1107[#1107]
 * Added Redis pub/sub instrumentation {pull}1129[#1129]
 * Added specific instrumentation for AWS SQS {pull}1123[#1123]

[float]
===== Bug fixes
 * ensure metrics are flushed before agent shutdown {pull}1139[#1139]
 * added safeguard for exceptions in processors {pull}1138[#1138]
 * ensure sockets are closed which were opened for cloud environment detection {pull}1134[#1134]

[[release-notes-6.1.3]]
==== 6.1.3 - 2021/04/28

[float]
===== Bug fixes
 * added destination information to asyncpg instrumentation {pull}1115[#1115]
 * fixed issue with collecting request meta data with Django REST Framework {pull}1117[#1117]
 * fixed httpx instrumentation for newly released httpx 0.18.0 {pull}1118[#1118]


[[release-notes-6.1.2]]
==== 6.1.2 - 2021/04/14

[float]
===== Bug fixes

 * fixed issue with empty transaction name for the root route with Django {pull}1095[#1095]
 * fixed on-the-fly initialisation of Flask apps {pull}1099[#1099]

[[release-notes-6.1.1]]
==== v6.1.1 - 2021/04/08

[float]
===== Bug fixes

 * fixed a validation issue with the newly introduced instrumentation for S3, SNS and DynamoDB {pull}1090[#1090]

[[release-notes-6.1.0]]
==== v6.1.0 - 2021/03/31

[float]
===== Features

* Add global access to Client singleton object at `elasticapm.get_client()` {pull}1043[#1043]
* Add `log_ecs_formatting` config option {pull}1058[#1058] {pull}1063[#1063]
* Add instrumentation for httplib2 {pull}1031[#1031]
* Add better instrumentation for some AWS services (S3, SNS, DynamoDB) {pull}1054[#1054]
* Added beta support for collecting metrics from prometheus_client {pull}1083[#1083]


[float]
===== Bug fixes

* Fix for potential `capture_body: error` hang in Starlette/FastAPI {pull}1038[#1038]
* Fix a rare error around processing stack frames {pull}1012[#1012]
* Fix for Starlette/FastAPI to correctly capture request bodies as strings {pull}1042[#1041]
* Fix transaction names for Starlette Mount routes {pull}1037[#1037]
* Fix for elastic excepthook arguments {pull}1050[#1050]
* Fix issue with remote configuration when resetting config values {pull}1068[#1068]
* Use a label for the elasticapm Django app that is compatible with Django 3.2 validation {pull}1064[#1064]
* Fix an issue with undefined routes in Starlette {pull}1076[#1076]

[[release-notes-6.0.0]]
==== v6.0.0 - 2021/02/01

[float]
===== Breaking changes

* Python 2.7 and 3.5 support has been deprecated. The Python agent now requires Python 3.6+ {pull}1021[#1021]
* No longer collecting body for `elasticsearch-py` `update` and `delete_by_query` {pull}1013[#1013]
* Align `sanitize_field_names` config with the
  https://github.com/elastic/apm/blob/3fa78e2a1eeea81c73c2e16e96dbf6b2e79f3c64/specs/agents/sanitization.md[cross-agent spec].
  If you are using a non-default `sanitize_field_names`, surrounding each of your entries with stars (e.g.
  `*secret*`) will retain the old behavior. {pull}982[#982]
* Remove credit card sanitization for field values. This improves performance, and the security value of this check was
  dubious anyway. {pull}982[#982]
* Remove HTTP querystring sanitization. This improves performance, and is meant to standardize behavior across the
  agents, as defined in https://github.com/elastic/apm/pull/334. {pull}982[#982]
* Remove `elasticapm.tag()` (deprecated since 5.0.0) {pull}1034[#1034]

[float]
===== Bug fixes

* Fix for GraphQL span spamming from scalar fields with required flag {pull}1015[#1015]

[[release-notes-5.x]]
=== Python Agent version 5.x


[[release-notes-5.10.1]]
==== v5.10.1 - 2021/01/20

[float]
===== Bug fixes

* Fix for custom serializers in elasticsearch-py {pull}998[#998]
* Fix large query truncation in psycopg2 {pull}994[#994]
* Fix memory metrics reporting when `memory.usage_in_bytes` is unavailable {pull}987[#987]
* Fix for Starlette/FastAPI integration to properly obey `enabled` config {pull}1000[#1000]

[[release-notes-5.10.0]]
==== v5.10.0 - 2020/11/18
[float]
===== Features

* Implement "sample_rate" property for transactions and spans, and propagate through tracestate {pull}891[#891]
* Add support for callbacks on config changes {pull}912[#912]
* Override `sys.excepthook` to catch all exceptions {pull}943[#943]
* Implement `log_level` config (supports central config) {pull}946[#946]
* Implement `transaction_ignore_urls` config (supports central config) {pull}923[#923]
* Add public API to retrieve trace parent header {pull}956[#956]
* Added support for cgroup memory metrics {pull}846[#846]


[float]
===== Bug fixes

* Fix to collect the whole query body in `elasticsearch-py` {pull}940[#940]
* Fix for GraphQL transaction naming {pull}881[#881]
* Ensure that query string max length is maintained after sanitization {pull}968[#968]
* Adapted kubernetes kubepod regex for detecting kubernetes metadata {pull}958[#958]
* Updated Starlette integration to use the route as transaction name if possible {pull}957[#957]

[[release-notes-5.9.0]]
==== v5.9.0 - 2020/09/23

[float]
===== Features

* Add instrumentation support for https://github.com/encode/httpx[`httpx`] and https://github.com/encode/httpcore[`httpcore`] {pull}898[#898]
* Implement "outcome" property for transactions and spans {pull}899[#899]
* Add support for `asyncpg` {pull}889[#889]

[float]
===== Bug fixes

* Fix validation of config to properly require `required` config items. {pull}927[#927]

[[release-notes-5.8.1]]
==== v5.8.1 - 2020/07/13

[float]
===== Bug fixes

* Updated CLOUD_PROVIDER config to allow for new options defined in https://github.com/elastic/apm/issues/289[#289] {pull}878[#878]
* Fixed a bug in AWS metadata collection on docker containers in AWS Elastic Beanstalk {pull}884[#884]
* Fixed a bug in local variable serialization that could occur in multi-threaded applications {pull}885[#885]

[[release-notes-5.8.0]]
==== v5.8.0 - 2020/06/30

[float]
===== Features

* Added graphql (graphene) support {pull}850[#850]
* Collect cloud provider metadata {pull}826[#826]
* Added `sanitize_field_names` config {pull}860[#860]

[float]
===== Bug fixes

* Fix header fetching for ASGI implementations {pull}856[#856]


[[release-notes-5.7.0]]
==== v5.7.0 - 2020/06/11

[float]
===== Features

 * capture number of affected rows for INSERT/UPDATE/DELETE SQL queries {pull}614[#614]
 * Added instrumentation for AsyncElasticsearch {pull}843[#843]

[float]
===== Bug fixes

* Added error handling around frame processing in Django {pull}837[#837]
* Limit SQL queries in context data to 10000 characters {pull}842[#842]
* Omit the "sync" property on spans by default {pull}854[#854]
* Update the pid/ppid in transport metadata when they change {pull}825[#825]
* Added better error handling around closing the transport {pull}838[#838]
* Fixed an issue with the django admin command not detecting misconfigured server urls {pull}855[#855]


[[release-notes-5.6.0]]
==== v5.6.0 - 2020/05/06

[float]
===== New features
 * Added SERVICE_NODE_NAME config {pull}592[#592]
 * Added instrumentation support for https://github.com/pinterest/pymemcache[`pymemcache`] {pull}812[#812]
 * Added new configuration options `enabled` and `recording` {pull}790[#790]

[float]
===== Bug fixes
 * Fixed an issue with metrics collection raising RuntimeErrors {pull}802[#802]
 * Fixed an issue with getting extended destination data from pymongo {pull}797[#797]
 * Fixed an issue with Tornado instrumentation when Tornado isn't the "main" framework {pull}813[#813]
 * Fixed an issue with streaming requests being consumed by the agent even if capture_body is disabled {pull}817[#817]

[float]
===== Pending Deprecations

 * Python 2.7 suppot will be dropped in version 6.0 of the agent.

[[release-notes-5.5.2]]
==== v5.5.2 - 2020/03/20

[float]
===== Bug fixes
* Fixed an issue with Redis using unix domain sockets and destination information {pull}766[#766]

[[release-notes-5.5.1]]
==== v5.5.1 - 2020/03/19

[float]
===== Bug fixes
* Fixed Starlette middleware when capturing request body while the content-type header is absent {pull}763[#763]

[[release-notes-5.5.0]]
==== v5.5.0 - 2020/03/19

[float]
===== Features
* Added destination information to database/HTTP spans, used for service maps {pull}618[#618]

[float]
===== Deprecations

 * *Python 3.4 is no longer supported.*


[[release-notes-5.4.3]]
==== v5.4.3 - 2020/02/27

https://github.com/elastic/apm-agent-python/compare/v5.4.2\...v5.4.3[Check the diff]

[float]
===== Bug fixes

 * fixed a bug in our aiohttp.client support if used with a yarl URL {pull}733[#733]

[[release-notes-5.4.2]]
==== v5.4.2 - 2020/02/18

https://github.com/elastic/apm-agent-python/compare/v5.4.1\...v5.4.2[Check the diff]

[float]
===== Bug fixes

 * fixed a bug in our celery implementation related to the threading refactor in 5.4.0 {pull}724[#724]

[[release-notes-5.4.1]]
==== v5.4.1 - 2020/02/18

https://github.com/elastic/apm-agent-python/compare/v5.4.0\...v5.4.1[Check the diff]

[float]
===== Bug fixes

 * fixed an issue with a DEBUG log message raising an error in some cases {pull}722[#722]

[[release-notes-5.4.0]]
==== v5.4.0 - 2020/02/17

https://github.com/elastic/apm-agent-python/compare/v5.3.3\...v5.4.0[Check the diff]

[float]
===== Deprecations

This will be the last minor release to support the following versions:

 * Python 3.4
 * Django 1.8, 1.9 and 1.10
 * Flask < 1.0

In addition, as of this release we only supported capturing extended
information on Elasticsearch queries when using keyword arguments with the
elasticsearch-py API. This is in keeping with the
https://elasticsearch-py.readthedocs.io/en/master/api.html#api-documentation[upstream policy]
of positional arguments being unsupported. {pull}697[#697]

[float]
===== New Features

 * Refactored spawning of background threads {pull}636[#636]
 * Added support for aiohttp client and server {pull}659[#659]
 * Added support for tornado web framework {pull}661[#661]
 * Added support for starlette/fastapi {pull}694[#694]
 * Added support for W3C `traceparent` and `tracestate` headers {pull}660[#660]
 * Added Django 3.0 and Flask 1.1 to the support matrix {pull}667[#667]
 * Added support for aiopg {pull}668[#668]
 * Use Span ID as parent ID in errors if an error happens inside a span {pull}669[#669]
 * Added experimental support for API Key authentication {pull}679[#679]

[float]
===== Bug fixes

 * introduced workaround to avoid instrumenting twice in rare cases {pull}708[#708]


[[release-notes-5.3.3]]
==== v5.3.3 - 2020/01/14

https://github.com/elastic/apm-agent-python/compare/v5.3.2\...v5.3.3[Check the diff]

[float]
===== Bug fixes

 * Fixed an issue with OpenTracing bridge and dropped spans {pull}687[#687]
 * Fixed bug that would make the agent ignore the `hostname` configuration setting {pull}689[#689]

[[release-notes-5.3.2]]
==== v5.3.2 - 2019/11/25

https://github.com/elastic/apm-agent-python/compare/v5.3.1\...v5.3.2[Check the diff]

[float]
===== Bug fixes

 * Added support for IPv6 address format when parsing urls {pull}649[#649]

[[release-notes-5.3.1]]
==== v5.3.1 - 2019/11/18

https://github.com/elastic/apm-agent-python/compare/v5.3.0\...v5.3.1[Check the diff]

[float]
===== New Features

* Added support for shortening dicts in local variables {pull}638[#638]

[[release-notes-5.3.0]]
==== v5.3.0 - 2019/11/14

https://github.com/elastic/apm-agent-python/compare/v5.2.3\...v5.3.0[Check the diff]

[float]
===== New Features

* Added instrumentation for mysql-connector and pymysql {pull}603[#603]
* Implemented stack_trace_limit configuration option {pull}623[#623]
* Autoinsert tracing middleware in django settings {pull}625[#625]

[float]
===== Bug fixes

* Fixed issue with transactions not being captured when errors occur in Flask {pull}635[#635]

[[release-notes-5.2.3]]
==== v5.2.3 - 2019/11/13

https://github.com/elastic/apm-agent-python/compare/v5.2.2\...v5.2.3[Check the diff]

[float]
===== Bug fixes

* Ensure that metrics with value 0 are not collected if they have the `reset_on_collect` flag set {pull}615[#615]
* Unwrap postgres cursor for newly introduced psycopg2 extensions {pull}621[#621]
* Fix pod ID for kubernetes when using the systemd cgroup driver {pull}631[#631]

[[release-notes-5.2.2]]
==== v5.2.2 - 2019/10/16

https://github.com/elastic/apm-agent-python/compare/v5.2.1\...v5.2.2[Check the diff]

[float]
===== Bug fixes
* Fixed an issue where a `cpu_total` of `0` could cause an exception {pull}610[#610], {pull}611[#611]

[[release-notes-5.2.1]]
==== v5.2.1 - 2019/10/09

https://github.com/elastic/apm-agent-python/compare/v5.2.0\...v5.2.1[Check the diff]

[float]
===== Bug fixes
* Fixed an issue with DroppedSpans and logging integration {pull}602[#602]
* Fixed an issue with processors not being applied to chained exceptions {pull}604[#604]

[[release-notes-5.2.0]]
==== v5.2.0 - 2019/10/02

https://github.com/elastic/apm-agent-python/compare/v5.1.2\...v5.2.0[Check the diff]

[float]
===== New Features
* Added automatic tagging of LogRecord objects with transaction, trace, and span IDs via a LogRecordFactory (Python 3.2+) {pull}520[#520], {pull}586[#586]
* Added `logging` filter and record factory for adding transaction, trace, and span IDs {pull}520[#520], {pull}586[#586]
* Added `structlog` processor for adding transaction, trace, and span IDs {pull}520[#520], {pull}586[#586]
* Added new public API calls for getting transaction, trace, and span IDs {pull}520[#520], {pull}586[#586]
* Added support for chained exceptions in Python 3 {pull}596[#596].
Note that chained exceptions will be captured and stored in Elasticsearch, but not yet
visualized in the APM UI. The UI component will be released in an upcoming Kibana release (7.5 or later).
* Added support for using `structlog` for agent logging {pull}591[#591]

[float]
===== Bug fixes
* Drop events immediately if a processor returns a falsy value {pull}585[#585]

[[release-notes-5.1.2]]
==== v5.1.2 - 2019/09/04

https://github.com/elastic/apm-agent-python/compare/v5.1.1\...v5.1.2[Check the diff]

[float]
===== Bugfixes
* Fixed an issue with http server_url and `'VERIFY_SERVER_CERT': False` {pull}570[#570], {pull}578[#578]
* Fixed instrumenting of psycopg2 when using their context manager interface {pull}577[#577], {pull}580[#580]
* Fixed zerorpc tests {pull}581[#581]
* Fixed to correctly check if gevent has patched threading.local {pull}579[#579]

[[release-notes-5.1.1]]
==== v5.1.1 - 2019/08/22

https://github.com/elastic/apm-agent-python/compare/v5.1.0\...v5.1.1[Check the diff]

[float]
===== Bug fixes
* Fixed an issue with empty responses from APM Server's config endpoint {pull}562[#562], {pull}563[#563]
* Fixed Windows tests by avoiding time.sleep in breakdown metrics tests {pull}537[#537], {pull}550[#550]
* Fixed container ID matching to match CloudFoundry Garden container IDs {pull}523[#523], {pull}564[#564]
* Fixed an issue in the urllib instrumentation if no port is set {pull}567[#567]

[float]
===== Other
* Added Python 3.8 RC to the test matrix {pull}565[#565]

[[release-notes-5.1.0]]
==== v5.1.0 - 2019/08/14

https://github.com/elastic/apm-agent-python/compare/v5.0.0\...v5.1.0[Check the diff]

[float]
===== Security issues

* This release fixes CVE-2019-7617

[float]
===== New Features

* Added support for global labels which will be applied to every transaction/error/metric {pull}549[#549]
* Added support for `NO_PROXY` environment variable {pull}458[#458], {pull}551[#551]

[float]
===== Bugfixes

* Fixed an issue with using callables in set_context with unsampled transactions {pull}541[#541], {pull}542[#542]
* Limited the length of error.culprit to 1024 characters {pull}491[#491], {pull}543[#543]
* Fixed an issue with the `instrument` config option {pull}546[#546], {pull}547[#547]
* Limited the amount of distinct metrics to 1000 {pull}540[#540], {pull}544[#544]

[[release-notes-5.0.0]]
==== v5.0.0 - 2019/07/31

https://github.com/elastic/apm-agent-python/compare/v4.2.2\...v5.0.0[Check the diff]

[float]
===== Breaking changes

* Implemented type/subtype/action hierachy for spans. Ensure that you run at least APM Server 6.6 {pull}377[#377]
* renamed tags to labels and changed API. The old API remains for backwards compatibility until 6.0 of the agent {pull}538[#538]

[float]
===== Other changes

* Added support for recording breakdown metrics {pull}535[#535]
* Added support for central config management {pull}511[#511]
* Added instrumentation for `urllib2` (Python 2) / `urllib.request` (Python 3) {pull}464[#464]
* Added `disable_metrics` setting {pull}399[#399]
* Updated elasticsearch instrumentation for 7.x {pull}482[#482], {pull}483[#483]
* Fixed an issue with opentracing-python 2.1 {pull}471[#471]
* Fixed an issue with certificate pinning {pull}497[#497]
* Lowered log level of transport success messages {pull}527[#527], {pull}531[#531]

[[release-notes-4.x]]
=== Python Agent version 4.x

[[release-notes-4.2.2]]
==== v4.2.2 - 2019/04/10

https://github.com/elastic/apm-agent-python/compare/v4.2.1\...v4.2.2[Check the diff]

* Fixed an issue with Celery and the prefork worker pool {pull}444[#444]
* Fixed an issue when running uwsgi without a master process {pull}446[#446]
* Fixed an issue with gevent/eventlet on Python 3.7 {pull}451[#451], {pull}454[#454]
* Introduced `IntervalTimer` and use it instead of `threading.Timer` {pull}452[#452]
* Added license header check as pre-commit hook {pull}456[#456]

[[release-notes-4.2.1]]
==== v4.2.1 - 2019/03/22

https://github.com/elastic/apm-agent-python/compare/v4.2.0\...v4.2.1[Check the diff]

* Fixed an issue with the certificate pinning feature introduced in 4.2.0 {pull}433[#433], {pull}434[#434]
* Fixed incompatibility with eventlet introduced in 4.2.0 {pull}435[#435], {pull}436[#436]

[[release-notes-4.2.0]]
==== v4.2.0 - 2019/03/20

https://github.com/elastic/apm-agent-python/compare/v4.1.0\...v4.2.0[Check the diff]

* Implemented a new transport queue, which should avoid certain deadlock scenarios {pull}411[#411]
* Implemented server certificate pinning {pull}405[#405]
* Moved context.url to context.http.url for requests/urllib3 spans {pull}393[#393], {pull}394[#394]
* Added support for using route as transaction name in Django 2.2+ {pull}86[#86], {pull}396[#396]
* Added some randomness to time between requests to APM Server {pull}426[#426]
* Fixed an issue with custom user models in Django using non-string usernames {pull}397[#397], {pull}398[#398]
* Fixed an issue with sending kubernetes metadata to the API {pull}401[#401], {pull}402[#402]
* Fixed an issue with parsing /proc/stat in RHEL/centos 6 {pull}406[#406], {pull}407[#407]
* Added copyright header to all files, and a CI check {pull}429[#429]

[[release-notes-4.1.0]]
==== v4.1.0 - 2019/01/29

https://github.com/elastic/apm-agent-python/compare/v4.0.3\...v4.1.0[Check the diff]

* Added support for collecting system and process metrics {pull}361[#361]
* Added an OpenTracing bridge {pull}388[#388]
* Added `transaction.sampled` to errors {pull}371[#371]
* Added `transaction.type` to errors {pull}391[#391]
* Added parsing of `/proc/self/cgroup` to capture container meta data {pull}352[#352]
* Added option to configure logging for Flask using a log level {pull}344[#344]
* Added `capture_headers` config option {pull}392[#392]

[[release-notes-4.0.3]]
==== v4.0.3 - 2018/12/24

https://github.com/elastic/apm-agent-python/compare/v4.0.2\...v4.0.3[Check the diff]

* Implemented de-dotting of tag names and context keys {pull}353[#353]
* wrote a quickfix for the boto3/botocore instrumentation {pull}367[#367]
* Fixed an issue with psycopg2 and encoded strings {pull}366[#366]

[[release-notes-4.0.2]]
==== v4.0.2 - 2018/12/05

https://github.com/elastic/apm-agent-python/compare/v4.0.1\...v4.0.2[Check the diff]

* Fixed another issue in the new v2 transport {pull}351[#351]

[[release-notes-4.0.1]]
==== v4.0.1 - 2018/11/16

https://github.com/elastic/apm-agent-python/compare/v4.0.0\...v4.0.1[Check the diff]

* Fixed an issue with instrumenting redis-py 3.0+
* Fixed a multithreading issue that occurs when using threaded workers {pull}335[#335]

[[release-notes-4.0.0]]
==== v4.0.0 - 2018/11/14

https://github.com/elastic/apm-agent-python/compare/v3.0.2\...v4.0.0[Check the diff]

**BREAKING** Version 4 of the agent implements a new wire protocol for communicating with
the APM Server. This format is only supported in *APM Server 6.5+*.

Further breaking changes:

* The undocumented `AsyncioHTTPTransport` has been removed.
* The `flush_interval` and `max_queue_size` settings have been removed.
* new settings introduced: `api_request_time` and `api_request_size`.
* Some settings now require a unit for duration or size. See documentation on
configuration for more information.
* The option to provide a custom date for exceptions and messages has been removed.

Other changes:
* on Python 3.7, use https://docs.python.org/3/library/contextvars.html[contextvars] instead of threadlocals for storing
current transaction and span. This is a necessary precursor for full asyncio support. {pull}291[#291]

[[release-notes-3.x]]
=== Python Agent version 3.x

[[release-notes-3.0.2]]
==== v3.0.2 - 2018/10/17

https://github.com/elastic/apm-agent-python/compare/v3.0.1\...v3.0.2[Check the diff]

* Fixed an issue with detecting names of wrapped functions that are partials {pull}294[#294]
* Fixed a bug in Flask instrumentation that could appear together with FlaskAPI {pull}286[#286]

[[release-notes-3.0.1]]
==== v3.0.1 - 2018/08/30


https://github.com/elastic/apm-agent-python/compare/v3.0.0\...v3.0.1[Check the diff]

* Added sanitization for `Set-Cookie` response headers {pull}264[#264]
* Added instrumentation for the non-standard `Connection.execute()` method for SQLite3 {pull}271[#271]
* Added "authorization" to list of sensitive keywords, to ensure that "Authorization"
HTTP headers are properly sanitized {pull}275[#275]
* Taught the Logbook handler how to handle the `stack=False` option {pull}278[#278]
* Fixed a race condition with managing the timer-send thread {pull}279[#279]

[[release-notes-3.0.0]]
==== v3.0.0 - 2018/07/20


https://github.com/elastic/apm-agent-python/compare/v2.2.1\...v3.0.0[Check the diff]

- adapted "black" code formatter for this repository {pull}262[#262]
- **BREAKING**: dropped support for Python 3.3 {pull}242[#242]
- **BREAKING**: changed order of precedence when evaluating configuration {pull}255[#255], {pull}261[#261]
- **BREAKING**: changed default value of `span_frames_min_duration` setting
from `-1` (always collect) to `5` (only collect for spans longer than 5 ms) {pull}243[#243]
- added instrumentation for pymssql {pull}241[#241]
- added instrumentation for pyodbc {pull}238[#238]

[[release-notes-2.x]]
=== Python Agent version 2.x

[[release-notes-2.2.1]]
==== v2.2.1 - 2018/06/13


https://github.com/elastic/apm-agent-python/compare/v2.2.0\...v2.2.1[Check the diff]

- fixed an issue with Django Channels {pull}232[#232], {pull}233[#233]

[[release-notes-2.2.0]]
==== v2.2.0 - 2018/06/13


https://github.com/elastic/apm-agent-python/compare/v2.1.1\...v2.2.0[Check the diff]

- introduced consistent logger name scheme for all elasticapm internal log messages {pull}212[#212]
- added instrumentation of cassandra-driver {pull}205[#205]
- added instrumentation of elasticsearch-py {pull}191[#191]
- added Flask 1.0 to the test matrix {pull}207[#207]
- fixed an issue with our minimalistic SQL parser and "fully qualified" table names {pull}206[#206]
- fixed issue with spans in Django’s `StreamingHTTPResponse` not being captured {pull}201[#201], {pull}202[#202]
- fixed issue with spans with Flask’s streaming response not being captured {pull}201[#201], {pull}202[#202]

**NOTE**: This will be the last release with support for Python 3.3.

[[release-notes-2.1.1]]
==== v2.1.1 - 2018/04/09


https://github.com/elastic/apm-agent-python/compare/v2.1.0\...v2.1.1[Check the diff]

- fixed bug in Django management command that would be triggered on Django 1.10 or 1.11 while using the `MIDDLEWARE_CLASSES` setting {pull}186[#186], {pull}187[#187]
- fix an encoding issue with log messages that are hit in rare cases {pull}188[#188], {pull}189[#189]

[[release-notes-2.1.0]]
==== v2.1.0 - 2018/03/19


https://github.com/elastic/apm-agent-python/compare/v2.0.1\...v2.1.0[Check the diff]

- made skipping of initial `elasticapm` frames for span stack traces more generic {pull}167[#167]
- added `context.process.ppid` field (supported in apm-server 6.3+) {pull}168[#168]
- added option to disable stack frame collection for very short spans {pull}142[#142]
- several bug fixes:
    - fix an issue in boto3 instrumentation with nonstandard endpoint URLs {pull}178[#178]
    - fix bug with OPTIONS requests and body capturing {pull}174[#174]
    - fix issue when message has `%` character, but no params {pull}175[#175]

[[release-notes-2.0.1]]
==== v2.0.1 - 2018/02/15


https://github.com/elastic/apm-agent-python/compare/v2.0.0\...v2.0.1[Check the diff]

- fixed compatibility issue with aiohttp 3.0 {pull}157[#157]
- Added truncation for fields that have a `maxLength` in the JSON Schema {pull}159[#159]

[[release-notes-2.0.0]]
==== v2.0.0 - 2018/02/06


https://github.com/elastic/apm-agent-python/compare/v1.0.0\...v2.0.0[Check the diff]

- moved the library-frame detection from a processor to the stacktrace collection {pull}113[#113].
- added settings to enable/disable source code collection and local variables collection for errors and transactions {pull}117[#117]
- added `service.environment` to provide an environment name (e.g. "production", "staging") {pull}123[#123]
- added `transaction.id` to errors to better correlate errors with transactions {pull}122[#122]
- added `transaction_sample_rate` to define a rate with which transactions are sampled {pull}116[#116]
- added `error.handled` to indicate if an exception was handled or not {pull}124[#124].
- added `transaction_max_spans` setting to limit the amount of spans that are recorded per transaction {pull}127[#127]
- added configuration options to limit captured local variables to a certain length {pull}130[#130]
- added options for configuring the amount of context lines that are captured with each frame {pull}136[#136]
- added support for tracing queries formatted as http://initd.org/psycopg/docs/sql.html[`psycopg2.sql.SQL`] objects {pull}148[#148]
- switched to `time.perf_counter` as timing function on Python 3 {pull}138[#138]
- added option to disable capturing of request body {pull}151[#151]
- BREAKING: Several settings and APIs have been renamed (#111, #119, #143):
    - The decorator for custom instrumentation, `elasticapm.trace`, is now `elasticapm.capture_span`
    - The setting `traces_send_frequency` has been renamed to `flush_interval`. The name of the analogous environment variable changed from `ELASTIC_APM_TRACES_SEND_FREQ` to `ELASTIC_APM_FLUSH_INTERVAL`
    - The `app_name` setting has been renamed to `service_name`. The name of the analogous environment variable changed from `ELASTIC_APM_APP_NAME` to `ELASTIC_APM_SERVICE_NAME`.
    - `app_name` arguments to API calls in the whole code base changed to `service_name`.
    - The `app_version` setting has been renamed to `service_version`. The name of the analogous environment variable changed from `ELASTIC_APM_APP_VERSION` to `ELASTIC_APM_SERVICE_VERSION`.
    - `context.request.url.raw` has been renamed to `context.request.url.full` {pull}121[#121]
- BREAKING: added `elasticapm.set_custom_context` in favor of the more generic `set_custom_data` function {pull}133[#133]
- BREAKING: `include_patterns` and `exclude_patterns` now use shell globs instead of regular expressions, and are matched against the full path file path of the module, not against the module name {pull}137[#137]
- BREAKING: renamed several configuration options to align better with other language agents {pull}145[#145]:
    - `disable_instrumentation` became `instrument` and inverted its meaning
    - `max_event_queue_length` became `max_queue_size`
    - `timeout` became `server_timeout`

[[release-notes-1.x]]
=== Python Agent version 1.x

[[release-notes-1.0.0]]
==== v1.0.0 - 2017/12/11


https://github.com/elastic/apm-agent-python/compare/v1.0.0.dev3\...v1.0.0[Check the diff]

- added `max-event-queue-length` setting. {pull}67[#67]
- changed name that the agent reports itself with to the APM server from `elasticapm-python` to `python`. This aligns the Python agent with other languages. {pull}104[#104]
- changed Celery integration to store the task state (e.g. `SUCCESS` or `FAILURE`) in `transaction.result` {pull}100[#100]
- added setting to disable SSL certificate verification {pull}108[#108]
- BREAKING: renamed `server` configuration variable to `server_url` to better align with other language agents {pull}105[#105]
- BREAKING: removed the old and unused urllib2-based HTTP transport, and renamed the urllib3 transport {pull}107[#107]
- BREAKING: several API changes to `capture_exception`, `capture_message`, and added documentation for these and other APIs {pull}112[#112]

[[release-notes-1.0.0-dev3]]
==== v1.0.0.dev3 - 2017/11/13


https://github.com/elastic/apm-agent-python/compare/v1.0.0.dev2\...v1.0.0.dev2[Check the diff]

- added a background thread to process the transactions queue every 60 seconds (configurable) {pull}68[#68]
- adapted trace context for SQL traces to new API {pull}77[#77]
- ensured that transaction data is also passed through processors {pull}84[#84]
- added `uninstrument` function to reverse instrumentation, and exposed both `instrument` and `uninstrument` as public API in the `elasticapm` namespace {pull}90[#90]
- added normalization of HTTP status codes into classes for the `transaction.result` field. A HTTP status of `200` will be turned into `HTTP 2xx`. The unchanged status code is still available in `context.response.status_code`. {pull}85[#85]

[[release-notes-1.0.0-dev2]]
==== v1.0.0.dev2 - 2017/09/29


https://github.com/elastic/apm-agent-python/compare/v1.0.0.dev1\...v1.0.0.dev2[Check the diff]

- added request context information for Flask {pull}58[#58]
- added response context information for Flask {pull}65[#65]
- BREAKING: changed the `SERVERS` list setting to a single `SERVER` string setting. With this change, we now only support sending events to a single server {pull}59[#59]
- BREAKING: removed root trace. Due to historical reason, we used to create a "root trace" which was equivalent to the transaction. This is no longer necessary. #61

[[release-notes-1.0.0-dev1]]
==== v1.0.0.dev1 - 2017/09/18


https://github.com/elastic/apm-agent-python/compare/v1.0.0.dev0\...v1.0.0.dev1[Check the diff]

- unified configuration across supported frameworks {pull}33[#33]
- added in-app frame detection {pull}36[#36]
- added tagging functionality {pull}28[#28]
- preliminary support for Django 2.0 {pull}26[#26]
- initial set of documentation

[[release-notes-1.0.0-dev0]]
==== v1.0.0.dev0 - 2017/08/17

First release of the Python agent for Elastic APM<|MERGE_RESOLUTION|>--- conflicted
+++ resolved
@@ -43,11 +43,7 @@
 ===== Bug fixes
 
 * Ensure that Prometheus histograms are encoded correctly for APM Server {pull}1354[#1354]
-<<<<<<< HEAD
-* Fix structlog processor to correctly populate ECS-compatible `event.dataset` {pull}1352[#1352]
-=======
 * Remove problematic (and duplicate) `event.dataset` from logging integrations {pull}1365[#1365]
->>>>>>> b36dbacf
 
 [[release-notes-6.x]]
 === Python Agent version 6.x
