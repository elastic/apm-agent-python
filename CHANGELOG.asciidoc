ifdef::env-github[]
NOTE: Release notes are best read in our documentation at
https://www.elastic.co/guide/en/apm/agent/python/current/release-notes.html[elastic.co]
endif::[]

////
[[release-notes-x.x.x]]
==== x.x.x - YYYY/MM/DD

[float]
===== Breaking changes

[float]
===== Features
* Cool new feature: {pull}2526[#2526]

[float]
===== Bug fixes
////

=== Unreleased

// Unreleased changes go here
// When the next release happens, nest these changes under the "Python Agent version 5.x" heading
[float]
===== Features

 * capture number of affected rows for INSERT/UPDATE/DELETE SQL queries {pull}614[#614]
 * Added instrumentation for AsyncElasticsearch {pull}843[#843]

[float]
===== Bug fixes

* Added error handling around frame processing in Django {pull}837[#837]

[float]
===== Bug fixes

<<<<<<< HEAD
* Update the pid/ppid in transport metadata when they change {pull}825[#825]
=======
* Limit SQL queries in context data to 10000 characters {pull}842[#842]
>>>>>>> 27bdc2ef

[[release-notes-5.x]]
=== Python Agent version 5.x

[[release-notes-5.6.0]]
==== v5.6.0

[float]
===== New features
 * Added SERVICE_NODE_NAME config {pull}592[#592]
 * Added instrumentation support for https://github.com/pinterest/pymemcache[`pymemcache`] {pull}812[#812]
 * Added new configuration options `enabled` and `recording` {pull}790[#790]

[float]
===== Bug fixes
 * Fixed an issue with metrics collection raising RuntimeErrors {pull}802[#802]
 * Fixed an issue with getting extended destination data from pymongo {pull}797[#797]
 * Fixed an issue with Tornado instrumentation when Tornado isn't the "main" framework {pull}813[#813]
 * Fixed an issue with streaming requests being consumed by the agent even if capture_body is disabled {pull}817[#817]

[float]
===== Pending Deprecations

 * Python 2.7 suppot will be dropped in version 6.0 of the agent.

[[release-notes-5.5.2]]
==== v5.5.2

[float]
===== Bug fixes
* Fixed an issue with Redis using unix domain sockets and destination information {pull}766[#766]

[[release-notes-5.5.1]]
==== v5.5.1

[float]
===== Bug fixes
* Fixed Starlette middleware when capturing request body while the content-type header is absent {pull}763[#763]

[[release-notes-5.5.0]]
==== v5.5.0

[float]
===== Features
* Added destination information to database/HTTP spans, used for service maps {pull}618[#618]

[float]
===== Deprecations

 * *Python 3.4 is no longer supported.*


[[release-notes-5.4.3]]
==== v5.4.3

https://github.com/elastic/apm-agent-python/compare/v5.4.2\...v5.4.3[Check the diff]

[float]
===== Bug fixes

 * fixed a bug in our aiohttp.client support if used with a yarl URL {pull}733[#733]

[[release-notes-5.4.2]]
==== v5.4.2

https://github.com/elastic/apm-agent-python/compare/v5.4.1\...v5.4.2[Check the diff]

[float]
===== Bug fixes

 * fixed a bug in our celery implementation related to the threading refactor in 5.4.0 {pull}724[#724]

[[release-notes-5.4.1]]
==== v5.4.1

https://github.com/elastic/apm-agent-python/compare/v5.4.0\...v5.4.1[Check the diff]

[float]
===== Bug fixes

 * fixed an issue with a DEBUG log message raising an error in some cases {pull}722[#722]

[[release-notes-5.4.0]]
==== v5.4.0

https://github.com/elastic/apm-agent-python/compare/v5.3.3\...v5.4.0[Check the diff]

[float]
===== Deprecations

This will be the last minor release to support the following versions:

 * Python 3.4
 * Django 1.8, 1.9 and 1.10
 * Flask < 1.0

In addition, as of this release we only supported capturing extended
information on Elasticsearch queries when using keyword arguments with the
elasticsearch-py API. This is in keeping with the
https://elasticsearch-py.readthedocs.io/en/master/api.html#api-documentation[upstream policy]
of positional arguments being unsupported. {pull}697[#697]

[float]
===== New Features

 * Refactored spawning of background threads {pull}636[#636]
 * Added support for aiohttp client and server {pull}659[#659]
 * Added support for tornado web framework {pull}661[#661]
 * Added support for starlette/fastapi {pull}694[#694]
 * Added support for W3C `traceparent` and `tracestate` headers {pull}660[#660]
 * Added Django 3.0 and Flask 1.1 to the support matrix {pull}667[#667]
 * Added support for aiopg {pull}668[#668]
 * Use Span ID as parent ID in errors if an error happens inside a span {pull}669[#669]
 * Added experimental support for API Key authentication {pull}679[#679]

[float]
===== Bug fixes

 * introduced workaround to avoid instrumenting twice in rare cases {pull}708[#708]


[[release-notes-5.3.3]]
==== v5.3.3

https://github.com/elastic/apm-agent-python/compare/v5.3.2\...v5.3.3[Check the diff]

[float]
===== Bug fixes

 * Fixed an issue with OpenTracing bridge and dropped spans {pull}687[#687]
 * Fixed bug that would make the agent ignore the `hostname` configuration setting {pull}689[#689]

[[release-notes-5.3.2]]
==== v5.3.2

https://github.com/elastic/apm-agent-python/compare/v5.3.1\...v5.3.2[Check the diff]

[float]
===== Bug fixes

 * Added support for IPv6 address format when parsing urls {pull}649[#649]

[[release-notes-5.3.1]]
==== v5.3.1

https://github.com/elastic/apm-agent-python/compare/v5.3.0\...v5.3.1[Check the diff]

[float]
===== New Features

* Added support for shortening dicts in local variables {pull}638[#638]

[[release-notes-5.3.0]]
==== v5.3.0

https://github.com/elastic/apm-agent-python/compare/v5.2.3\...v5.3.0[Check the diff]

[float]
===== New Features

* Added instrumentation for mysql-connector and pymysql {pull}603[#603]
* Implemented stack_trace_limit configuration option {pull}623[#623]
* Autoinsert tracing middleware in django settings {pull}625[#625]

[float]
===== Bug fixes

* Fixed issue with transactions not being captured when errors occur in Flask {pull}635[#635]

[[release-notes-5.2.3]]
==== v5.2.3

https://github.com/elastic/apm-agent-python/compare/v5.2.2\...v5.2.3[Check the diff]

[float]
===== Bug fixes

* Ensure that metrics with value 0 are not collected if they have the `reset_on_collect` flag set {pull}615[#615]
* Unwrap postgres cursor for newly introduced psycopg2 extensions {pull}621[#621]
* Fix pod ID for kubernetes when using the systemd cgroup driver {pull}631[#631]

[[release-notes-5.2.2]]
==== v5.2.2

https://github.com/elastic/apm-agent-python/compare/v5.2.1\...v5.2.2[Check the diff]

[float]
===== Bug fixes
* Fixed an issue where a `cpu_total` of `0` could cause an exception {pull}610[#610], {pull}611[#611]

[[release-notes-5.2.1]]
==== v5.2.1

https://github.com/elastic/apm-agent-python/compare/v5.2.0\...v5.2.1[Check the diff]

[float]
===== Bug fixes
* Fixed an issue with DroppedSpans and logging integration {pull}602[#602]
* Fixed an issue with processors not being applied to chained exceptions {pull}604[#604]

[[release-notes-5.2.0]]
==== v5.2.0

https://github.com/elastic/apm-agent-python/compare/v5.1.2\...v5.2.0[Check the diff]

[float]
===== New Features
* Added automatic tagging of LogRecord objects with transaction, trace, and span IDs via a LogRecordFactory (Python 3.2+) {pull}520[#520], {pull}586[#586]
* Added `logging` filter and record factory for adding transaction, trace, and span IDs {pull}520[#520], {pull}586[#586]
* Added `structlog` processor for adding transaction, trace, and span IDs {pull}520[#520], {pull}586[#586]
* Added new public API calls for getting transaction, trace, and span IDs {pull}520[#520], {pull}586[#586]
* Added support for chained exceptions in Python 3 {pull}596[#596].
Note that chained exceptions will be captured and stored in Elasticsearch, but not yet
visualized in the APM UI. The UI component will be released in an upcoming Kibana release (7.5 or later).
* Added support for using `structlog` for agent logging {pull}591[#591]

[float]
===== Bug fixes
* Drop events immediately if a processor returns a falsy value {pull}585[#585]

[[release-notes-5.1.2]]
==== v5.1.2

https://github.com/elastic/apm-agent-python/compare/v5.1.1\...v5.1.2[Check the diff]

[float]
===== Bugfixes
* Fixed an issue with http server_url and `'VERIFY_SERVER_CERT': False` {pull}570[#570], {pull}578[#578]
* Fixed instrumenting of psycopg2 when using their context manager interface {pull}577[#577], {pull}580[#580]
* Fixed zerorpc tests {pull}581[#581]
* Fixed to correctly check if gevent has patched threading.local {pull}579[#579]

[[release-notes-5.1.1]]
==== v5.1.1

https://github.com/elastic/apm-agent-python/compare/v5.1.0\...v5.1.1[Check the diff]

[float]
===== Bug fixes
* Fixed an issue with empty responses from APM Server's config endpoint {pull}562[#562], {pull}563[#563]
* Fixed Windows tests by avoiding time.sleep in breakdown metrics tests {pull}537[#537], {pull}550[#550]
* Fixed container ID matching to match CloudFoundry Garden container IDs {pull}523[#523], {pull}564[#564]
* Fixed an issue in the urllib instrumentation if no port is set {pull}567[#567]

[float]
===== Other
* Added Python 3.8 RC to the test matrix {pull}565[#565]

[[release-notes-5.1.0]]
==== v5.1.0

https://github.com/elastic/apm-agent-python/compare/v5.0.0\...v5.1.0[Check the diff]

[float]
===== Security issues

* This release fixes CVE-2019-7617

[float]
===== New Features

* Added support for global labels which will be applied to every transaction/error/metric {pull}549[#549]
* Added support for `NO_PROXY` environment variable {pull}458[#458], {pull}551[#551]

[float]
===== Bugfixes

* Fixed an issue with using callables in set_context with unsampled transactions {pull}541[#541], {pull}542[#542]
* Limited the length of error.culprit to 1024 characters {pull}491[#491], {pull}543[#543]
* Fixed an issue with the `instrument` config option {pull}546[#546], {pull}547[#547]
* Limited the amount of distinct metrics to 1000 {pull}540[#540], {pull}544[#544]

[[release-notes-5.0.0]]
==== v5.0.0

https://github.com/elastic/apm-agent-python/compare/v4.2.2\...v5.0.0[Check the diff]

[float]
===== Breaking changes

* Implemented type/subtype/action hierachy for spans. Ensure that you run at least APM Server 6.6 {pull}377[#377]
* renamed tags to labels and changed API. The old API remains for backwards compatibility until 6.0 of the agent {pull}538[#538]

[float]
===== Other changes

* Added support for recording breakdown metrics {pull}535[#535]
* Added support for central config management {pull}511[#511]
* Added instrumentation for `urllib2` (Python 2) / `urllib.request` (Python 3) {pull}464[#464]
* Added `disable_metrics` setting {pull}399[#399]
* Updated elasticsearch instrumentation for 7.x {pull}482[#482], {pull}483[#483]
* Fixed an issue with opentracing-python 2.1 {pull}471[#471]
* Fixed an issue with certificate pinning {pull}497[#497]
* Lowered log level of transport success messages {pull}527[#527], {pull}531[#531]

[[release-notes-4.x]]
=== Python Agent version 4.x

[[release-notes-4.2.2]]
==== v4.2.2

https://github.com/elastic/apm-agent-python/compare/v4.2.1\...v4.2.2[Check the diff]

* Fixed an issue with Celery and the prefork worker pool {pull}444[#444]
* Fixed an issue when running uwsgi without a master process {pull}446[#446]
* Fixed an issue with gevent/eventlet on Python 3.7 {pull}451[#451], {pull}454[#454]
* Introduced `IntervalTimer` and use it instead of `threading.Timer` {pull}452[#452]
* Added license header check as pre-commit hook {pull}456[#456]

[[release-notes-4.2.1]]
==== v4.2.1

https://github.com/elastic/apm-agent-python/compare/v4.2.0\...v4.2.1[Check the diff]

* Fixed an issue with the certificate pinning feature introduced in 4.2.0 {pull}433[#433], {pull}434[#434]
* Fixed incompatibility with eventlet introduced in 4.2.0 {pull}435[#435], {pull}436[#436]

[[release-notes-4.2.0]]
==== v4.2.0

https://github.com/elastic/apm-agent-python/compare/v4.1.0\...v4.2.0[Check the diff]

* Implemented a new transport queue, which should avoid certain deadlock scenarios {pull}411[#411]
* Implemented server certificate pinning {pull}405[#405]
* Moved context.url to context.http.url for requests/urllib3 spans {pull}393[#393], {pull}394[#394]
* Added support for using route as transaction name in Django 2.2+ {pull}86[#86], {pull}396[#396]
* Added some randomness to time between requests to APM Server {pull}426[#426]
* Fixed an issue with custom user models in Django using non-string usernames {pull}397[#397], {pull}398[#398]
* Fixed an issue with sending kubernetes metadata to the API {pull}401[#401], {pull}402[#402]
* Fixed an issue with parsing /proc/stat in RHEL/centos 6 {pull}406[#406], {pull}407[#407]
* Added copyright header to all files, and a CI check {pull}429[#429]

[[release-notes-4.1.0]]
==== v4.1.0

https://github.com/elastic/apm-agent-python/compare/v4.0.3\...v4.1.0[Check the diff]

* Added support for collecting system and process metrics {pull}361[#361]
* Added an OpenTracing bridge {pull}388[#388]
* Added `transaction.sampled` to errors {pull}371[#371]
* Added `transaction.type` to errors {pull}391[#391]
* Added parsing of `/proc/self/cgroup` to capture container meta data {pull}352[#352]
* Added option to configure logging for Flask using a log level {pull}344[#344]
* Added `capture_headers` config option {pull}392[#392]

[[release-notes-4.0.3]]
==== v4.0.3

https://github.com/elastic/apm-agent-python/compare/v4.0.2\...v4.0.3[Check the diff]

* Implemented de-dotting of tag names and context keys {pull}353[#353]
* wrote a quickfix for the boto3/botocore instrumentation {pull}367[#367]
* Fixed an issue with psycopg2 and encoded strings {pull}366[#366]

[[release-notes-4.0.2]]
==== v4.0.2

https://github.com/elastic/apm-agent-python/compare/v4.0.1\...v4.0.2[Check the diff]

* Fixed another issue in the new v2 transport {pull}351[#351]

[[release-notes-4.0.1]]
==== v4.0.1

https://github.com/elastic/apm-agent-python/compare/v4.0.0\...v4.0.1[Check the diff]

* Fixed an issue with instrumenting redis-py 3.0+
* Fixed a multithreading issue that occurs when using threaded workers {pull}335[#335]

[[release-notes-4.0.0]]
==== v4.0.0

https://github.com/elastic/apm-agent-python/compare/v3.0.2\...v4.0.0[Check the diff]

**BREAKING** Version 4 of the agent implements a new wire protocol for communicating with
the APM Server. This format is only supported in *APM Server 6.5+*.

Further breaking changes:

* The undocumented `AsyncioHTTPTransport` has been removed.
* The `flush_interval` and `max_queue_size` settings have been removed.
* new settings introduced: `api_request_time` and `api_request_size`.
* Some settings now require a unit for duration or size. See documentation on
configuration for more information.
* The option to provide a custom date for exceptions and messages has been removed.

Other changes:
* on Python 3.7, use https://docs.python.org/3/library/contextvars.html[contextvars] instead of threadlocals for storing
current transaction and span. This is a necessary precursor for full asyncio support. {pull}291[#291]

[[release-notes-3.x]]
=== Python Agent version 3.x

[[release-notes-3.0.2]]
==== v3.0.2

https://github.com/elastic/apm-agent-python/compare/v3.0.1\...v3.0.2[Check the diff]

* Fixed an issue with detecting names of wrapped functions that are partials {pull}294[#294]
* Fixed a bug in Flask instrumentation that could appear together with FlaskAPI {pull}286[#286]

[[release-notes-3.0.1]]
==== v3.0.1


https://github.com/elastic/apm-agent-python/compare/v3.0.0\...v3.0.1[Check the diff]

* Added sanitization for `Set-Cookie` response headers {pull}264[#264]
* Added instrumentation for the non-standard `Connection.execute()` method for SQLite3 {pull}271[#271]
* Added "authorization" to list of sensitive keywords, to ensure that "Authorization"
HTTP headers are properly sanitized {pull}275[#275]
* Taught the Logbook handler how to handle the `stack=False` option {pull}278[#278]
* Fixed a race condition with managing the timer-send thread {pull}279[#279]

[[release-notes-3.0.0]]
==== v3.0.0


https://github.com/elastic/apm-agent-python/compare/v2.2.1\...v3.0.0[Check the diff]

- adapted "black" code formatter for this repository {pull}262[#262]
- **BREAKING**: dropped support for Python 3.3 {pull}242[#242]
- **BREAKING**: changed order of precedence when evaluating configuration {pull}255[#255], {pull}261[#261]
- **BREAKING**: changed default value of `span_frames_min_duration` setting
from `-1` (always collect) to `5` (only collect for spans longer than 5 ms) {pull}243[#243]
- added instrumentation for pymssql {pull}241[#241]
- added instrumentation for pyodbc {pull}238[#238]

[[release-notes-2.x]]
=== Python Agent version 2.x

[[release-notes-2.2.1]]
==== v2.2.1


https://github.com/elastic/apm-agent-python/compare/v2.2.0\...v2.2.1[Check the diff]

- fixed an issue with Django Channels {pull}232[#232], {pull}233[#233]

[[release-notes-2.2.0]]
==== v2.2.0


https://github.com/elastic/apm-agent-python/compare/v2.1.1\...v2.2.0[Check the diff]

- introduced consistent logger name scheme for all elasticapm internal log messages {pull}212[#212]
- added instrumentation of cassandra-driver {pull}205[#205]
- added instrumentation of elasticsearch-py {pull}191[#191]
- added Flask 1.0 to the test matrix {pull}207[#207]
- fixed an issue with our minimalistic SQL parser and "fully qualified" table names {pull}206[#206]
- fixed issue with spans in Django’s `StreamingHTTPResponse` not being captured {pull}201[#201], {pull}202[#202]
- fixed issue with spans with Flask’s streaming response not being captured {pull}201[#201], {pull}202[#202]

**NOTE**: This will be the last release with support for Python 3.3.

[[release-notes-2.1.1]]
==== v2.1.1


https://github.com/elastic/apm-agent-python/compare/v2.1.0\...v2.1.1[Check the diff]

- fixed bug in Django management command that would be triggered on Django 1.10 or 1.11 while using the `MIDDLEWARE_CLASSES` setting {pull}186[#186], {pull}187[#187]
- fix an encoding issue with log messages that are hit in rare cases {pull}188[#188], {pull}189[#189]

[[release-notes-2.1.0]]
==== v2.1.0


https://github.com/elastic/apm-agent-python/compare/v2.0.1\...v2.1.0[Check the diff]

- made skipping of initial `elasticapm` frames for span stack traces more generic {pull}167[#167]
- added `context.process.ppid` field (supported in apm-server 6.3+) {pull}168[#168]
- added option to disable stack frame collection for very short spans {pull}142[#142]
- several bug fixes:
    - fix an issue in boto3 instrumentation with nonstandard endpoint URLs {pull}178[#178]
    - fix bug with OPTIONS requests and body capturing {pull}174[#174]
    - fix issue when message has `%` character, but no params {pull}175[#175]

[[release-notes-2.0.1]]
==== v2.0.1


https://github.com/elastic/apm-agent-python/compare/v2.0.0\...v2.0.1[Check the diff]

- fixed compatibility issue with aiohttp 3.0 {pull}157[#157]
- Added truncation for fields that have a `maxLength` in the JSON Schema {pull}159[#159]

[[release-notes-2.0.0]]
==== v2.0.0


https://github.com/elastic/apm-agent-python/compare/v1.0.0\...v2.0.0[Check the diff]

- moved the library-frame detection from a processor to the stacktrace collection {pull}113[#113].
- added settings to enable/disable source code collection and local variables collection for errors and transactions {pull}117[#117]
- added `service.environment` to provide an environment name (e.g. "production", "staging") {pull}123[#123]
- added `transaction.id` to errors to better correlate errors with transactions {pull}122[#122]
- added `transaction_sample_rate` to define a rate with which transactions are sampled {pull}116[#116]
- added `error.handled` to indicate if an exception was handled or not {pull}124[#124].
- added `transaction_max_spans` setting to limit the amount of spans that are recorded per transaction {pull}127[#127]
- added configuration options to limit captured local variables to a certain length {pull}130[#130]
- added options for configuring the amount of context lines that are captured with each frame {pull}136[#136]
- added support for tracing queries formatted as http://initd.org/psycopg/docs/sql.html[`psycopg2.sql.SQL`] objects {pull}148[#148]
- switched to `time.perf_counter` as timing function on Python 3 {pull}138[#138]
- added option to disable capturing of request body {pull}151[#151]
- BREAKING: Several settings and APIs have been renamed (#111, #119, #143):
    - The decorator for custom instrumentation, `elasticapm.trace`, is now `elasticapm.capture_span`
    - The setting `traces_send_frequency` has been renamed to `flush_interval`. The name of the analogous environment variable changed from `ELASTIC_APM_TRACES_SEND_FREQ` to `ELASTIC_APM_FLUSH_INTERVAL`
    - The `app_name` setting has been renamed to `service_name`. The name of the analogous environment variable changed from `ELASTIC_APM_APP_NAME` to `ELASTIC_APM_SERVICE_NAME`.
    - `app_name` arguments to API calls in the whole code base changed to `service_name`.
    - The `app_version` setting has been renamed to `service_version`. The name of the analogous environment variable changed from `ELASTIC_APM_APP_VERSION` to `ELASTIC_APM_SERVICE_VERSION`.
    - `context.request.url.raw` has been renamed to `context.request.url.full` {pull}121[#121]
- BREAKING: added `elasticapm.set_custom_context` in favor of the more generic `set_custom_data` function {pull}133[#133]
- BREAKING: `include_patterns` and `exclude_patterns` now use shell globs instead of regular expressions, and are matched against the full path file path of the module, not against the module name {pull}137[#137]
- BREAKING: renamed several configuration options to align better with other language agents {pull}145[#145]:
    - `disable_instrumentation` became `instrument` and inverted its meaning
    - `max_event_queue_length` became `max_queue_size`
    - `timeout` became `server_timeout`

[[release-notes-1.x]]
=== Python Agent version 1.x

[[release-notes-1.0.0]]
==== v1.0.0


https://github.com/elastic/apm-agent-python/compare/v1.0.0.dev3\...v1.0.0[Check the diff]

- added `max-event-queue-length` setting. {pull}67[#67]
- changed name that the agent reports itself with to the APM server from `elasticapm-python` to `python`. This aligns the Python agent with other languages. {pull}104[#104]
- changed Celery integration to store the task state (e.g. `SUCCESS` or `FAILURE`) in `transaction.result` {pull}100[#100]
- added setting to disable SSL certificate verification {pull}108[#108]
- BREAKING: renamed `server` configuration variable to `server_url` to better align with other language agents {pull}105[#105]
- BREAKING: removed the old and unused urllib2-based HTTP transport, and renamed the urllib3 transport {pull}107[#107]
- BREAKING: several API changes to `capture_exception`, `capture_message`, and added documentation for these and other APIs {pull}112[#112]

[[release-notes-1.0.0-dev3]]
==== v1.0.0.dev3


https://github.com/elastic/apm-agent-python/compare/v1.0.0.dev2\...v1.0.0.dev2[Check the diff]

- added a background thread to process the transactions queue every 60 seconds (configurable) {pull}68[#68]
- adapted trace context for SQL traces to new API {pull}77[#77]
- ensured that transaction data is also passed through processors {pull}84[#84]
- added `uninstrument` function to reverse instrumentation, and exposed both `instrument` and `uninstrument` as public API in the `elasticapm` namespace {pull}90[#90]
- added normalization of HTTP status codes into classes for the `transaction.result` field. A HTTP status of `200` will be turned into `HTTP 2xx`. The unchanged status code is still available in `context.response.status_code`. {pull}85[#85]

[[release-notes-1.0.0-dev2]]
==== v1.0.0.dev2


https://github.com/elastic/apm-agent-python/compare/v1.0.0.dev1\...v1.0.0.dev2[Check the diff]

- added request context information for Flask {pull}58[#58]
- added response context information for Flask {pull}65[#65]
- BREAKING: changed the `SERVERS` list setting to a single `SERVER` string setting. With this change, we now only support sending events to a single server {pull}59[#59]
- BREAKING: removed root trace. Due to historical reason, we used to create a "root trace" which was equivalent to the transaction. This is no longer necessary. #61

[[release-notes-1.0.0-dev1]]
==== v1.0.0.dev1


https://github.com/elastic/apm-agent-python/compare/v1.0.0.dev0\...v1.0.0.dev1[Check the diff]

- unified configuration across supported frameworks {pull}33[#33]
- added in-app frame detection {pull}36[#36]
- added tagging functionality {pull}28[#28]
- preliminary support for Django 2.0 {pull}26[#26]
- initial set of documentation

[[release-notes-1.0.0-dev0]]
==== v1.0.0.dev0

First release of the Python agent for Elastic APM<|MERGE_RESOLUTION|>--- conflicted
+++ resolved
@@ -36,11 +36,8 @@
 [float]
 ===== Bug fixes
 
-<<<<<<< HEAD
+* Limit SQL queries in context data to 10000 characters {pull}842[#842]
 * Update the pid/ppid in transport metadata when they change {pull}825[#825]
-=======
-* Limit SQL queries in context data to 10000 characters {pull}842[#842]
->>>>>>> 27bdc2ef
 
 [[release-notes-5.x]]
 === Python Agent version 5.x
