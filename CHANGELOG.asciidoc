ifdef::env-github[]
NOTE: Release notes are best read in our documentation at
https://www.elastic.co/guide/en/apm/agent/python/current/release-notes.html[elastic.co]
endif::[]

////
[[release-notes-x.x.x]]
==== x.x.x - YYYY/MM/DD

[float]
===== Breaking changes

[float]
===== Features
* Cool new feature: {pull}2526[#2526]

[float]
===== Bug fixes
////

//=== Unreleased

// Unreleased changes go here
// When the next release happens, nest these changes under the "Python Agent version 6.x" heading
//[float]
//===== Features
//
//[float]
//===== Bug fixes
//

=== Unreleased

// Unreleased changes go here
// When the next release happens, nest these changes under the "Python Agent version 6.x" heading
[float]
===== Features

* GRPC support {pull}1703[#1703]
* Wrapper script Flask support (experimental) {pull}1709[#1709]

[float]
===== Bug fixes

* Fix an async issue with long elasticsearch queries {pull}1725[#1725]
<<<<<<< HEAD
* Fix a performance issue with our AWS Lambda integration {pull}1727[#1727]
* Mark `**kwargs` config usage in our AWS Lambda integration as deprecated {pull}1727[#1727]
=======
* Fix a minor inconsistency with the W3C tracestate spec {pull}1728[#1728]
>>>>>>> 4cbe4d74


[[release-notes-6.x]]
=== Python Agent version 6.x

[[release-notes-6.13.2]]
==== 6.13.2 - 2022-11-17

[float]
===== Bug fixes

* Fix error in Elasticsearch instrumentation when spans are dropped {pull}1690[#1690]
* Lower log level for errors in APM Server version fetching {pull}1692[#1692]
* Fix for missing parent.id when logging from a DroppedSpan under a leaf span {pull}1695[#1695]

[[release-notes-6.13.1]]
==== 6.13.1 - 2022-11-03

[float]
===== Bug fixes

* Fix elasticsearch instrumentation for track_total_hits=False {pull}1687[#1687]

[[release-notes-6.13.0]]
==== 6.13.0 - 2022-10-26

[float]
===== Features
 * Add support for Python 3.11
 * Add backend granularity data to SQL backends as well as Cassandra and pymongo {pull}1585[#1585], {pull}1639[#1639]
 * Add support for instrumenting the Elasticsearch 8 Python client {pull}1642[#1642]
 * Add `*principal*` to default `sanitize_field_names` configuration {pull}1664[#1664]
 * Add docs and better support for custom metrics, including in AWS Lambda {pull}1643[#1643]
 * Add support for capturing span links from AWS SQS in AWS Lambda {pull}1662[#1662]

[float]
===== Bug fixes

* Fix Django's `manage.py check` when agent is disabled {pull}1632[#1632]
* Fix an issue with long body truncation for Starlette {pull}1635[#1635]
* Fix an issue with transaction outcomes in Flask for uncaught exceptions {pull}1637[#1637]
* Fix Starlette instrumentation to make sure transaction information is still present during exception handling {pull}1674[#1674]


[[release-notes-6.12.0]]
==== 6.12.0 - 2022-09-07

[float]
===== Features

* Add redis query to context data for redis instrumentation {pull}1406[#1406]
* Add AWS request ID to all botocore spans (at `span.context.http.request.id`) {pull}1625[#1625]

[float]
===== Bug fixes

* Differentiate Lambda URLs from API Gateway in AWS Lambda integration {pull}1609[#1609]
* Restrict the size of Django request bodies to prevent APM Server rejection {pull}1610[#1610]
* Restrict length of `exception.message` for exceptions captured by the agent {pull}1619[#1619]
* Restrict length of Starlette request bodies {pull}1549[#1549]
* Fix error when using elasticsearch(sniff_on_start=True) {pull}1618[#1618]
* Improve handling of ignored URLs and capture_body=off for Starlette {pull}1549[#1549]
* Fix possible error in the transport flush for Lambda functions {pull}1628[#1628]

[[release-notes-6.11.0]]
==== 6.11.0 - 2022-08-09

[float]
===== Features

* Added lambda support for ELB triggers {pull}1605[#1605]

[[release-notes-6.10.2]]
==== 6.10.2 - 2022-08-04

[float]
===== Bug fixes

* Fixed an issue with non-integer ports in Django {pull}1590[#1590]
* Fixed an issue with non-integer ports in Redis {pull}1591[#1591]
* Fixed a performance issue for local variable shortening via `varmap()` {pull}1593[#1593]
* Fixed `elasticapm.label()` when a Client object is not available {pull}1596[#1596]

[[release-notes-6.10.1]]
==== 6.10.1 - 2022-06-30

[float]
===== Bug fixes

* Fix an issue with Kafka instrumentation and unsampled transactions {pull}1579[#1579]

[[release-notes-6.10.0]]
==== 6.10.0 - 2022-06-22

[float]
===== Features

* Add instrumentation for https://github.com/aio-libs/aiobotocore[`aiobotocore`] {pull}1520[#1520]
* Add instrumentation for https://kafka-python.readthedocs.io/en/master/[`kafka-python`] {pull}1555[#1555]
* Add API for span links, and implement span link support for OpenTelemetry bridge {pull}1562[#1562]
* Add span links to SQS ReceiveMessage call {pull}1575[#1575]
* Add specific instrumentation for SQS delete/batch-delete {pull}1567[#1567]
* Add `trace_continuation_strategy` setting {pull}1564[#1564]

[float]
===== Bug fixes

* Fix return for `opentelemetry.Span.is_recording()` {pull}1530[#1530]
* Fix error logging for bad SERVICE_NAME config {pull}1546[#1546]
* Do not instrument old versions of Tornado > 6.0 due to incompatibility {pull}1566[#1566]
* Fix transaction names for class based views in Django 4.0+ {pull}1571[#1571]
* Fix a problem with our logging handler failing to report internal errors in its emitter {pull}1568[#1568]


[[release-notes-6.9.1]]
==== 6.9.1 - 2022-03-30

[float]
===== Bug fixes

* Fix `otel_attributes`-related regression with older versions of APM Server (<7.16) {pull}1510[#1510]

[[release-notes-6.9.0]]
==== 6.9.0 - 2022-03-29

[float]
===== Features

* Add OpenTelemetry API bridge {pull}1411[#1411]
* Change default for `sanitize_field_names` to sanitize `*auth*` instead of `authorization` {pull}1494[#1494]
* Add `span_stack_trace_min_duration` to replace deprecated `span_frames_min_duration` {pull}1498[#1498]
* Enable exact_match span compression by default {pull}1504[#1504]
* Allow parent celery tasks to specify the downstream `parent_span_id` in celery headers {pull}1500[#1500]

[float]
===== Bug fixes

* Fix Sanic integration to properly respect the `capture_body` config {pull}1485[#1485]
* Lambda fixes to align with the cross-agent spec {pull}1489[#1489]
* Lambda fix for custom `service_name` {pull}1493[#1493]
* Change default for `stack_trace_limit` from 500 to 50 {pull}1492[#1492]
* Switch all duration handling to use `datetime.timedelta` objects {pull}1488[#1488]

[[release-notes-6.8.1]]
==== 6.8.1 - 2022-03-09

[float]
===== Bug fixes

* Fix `exit_span_min_duration` and disable by default {pull}1483[#1483]

[[release-notes-6.8.0]]
==== 6.8.0 - 2022-02-22

[float]
===== Features
 * use "unknown-python-service" as default service name if no service name is configured {pull}1438[#1438]
 * add transaction name to error objects {pull}1441[#1441]
 * don't send unsampled transactions to APM Server 8.0+ {pull}1442[#1442]
 * implement snapshotting of certain configuration during transaction lifetime {pull}1431[#1431]
 * propagate traceparent IDs via Celery {pull}1371[#1371]
 * removed Python 2 compatibility shims {pull}1463[#1463]
 ** Note: Python 2 support was already removed with version 6.0 of the agent, this now removes unused compatibilit shims.

[float]
===== Bug fixes
 * fix span compression for redis, mongodb, cassandra and memcached {pull}1444[#1444]
 * fix recording of status_code for starlette {pull}1466[#1466]
 * fix aioredis span context handling {pull}1462[#1462]

[[release-notes-6.7.2]]
==== 6.7.2 - 2021-12-07

[float]
===== Bug fixes
* fix AttributeError in sync instrumentation of httpx {pull}1423[#1423]
* add setting to disable span compression, default to disabled {pull}1429[#1429]

[[release-notes-6.7.1]]
==== 6.7.1 - 2021-11-29

[float]
===== Bug fixes

* fix an issue with Sanic exception tracking {pull}1414[#1414]
* asyncpg: Limit SQL queries in context data to 10000 characters {pull}1416[#1416]


[[release-notes-6.7.0]]
==== 6.7.0 - 2021-11-17

[float]
===== Features

* Add support for Sanic framework {pull}1390[#1390]

[float]
===== Bug fixes

* fix compatibility issues with httpx 0.21 {pull}1403[#1403]
* fix `span_compression_exact_match_max_duration` default value {pull}1407[#1407]

[[release-notes-6.6.3]]
==== 6.6.3 - 2021-11-15

[float]
===== Bug fixes

 * fix an issue with `metrics_sets` configuration referencing the `TransactionMetricSet` removed in 6.6.2 {pull}1397[#1397]

[[release-notes-6.6.2]]
==== 6.6.2 - 2021-11-10

[float]
===== Bug fixes

* Fix an issue where compressed spans would count against `transaction_max_spans` {pull}1377[#1377]
* Make sure HTTP connections are not re-used after a process fork {pull}1374[#1374]
* Fix an issue with psycopg2 instrumentation when multiple hosts are defined {pull}1386[#1386]
* Update the `User-Agent` header to the new https://github.com/elastic/apm/pull/514[spec] {pull}1378[#1378]
* Improve status_code handling in AWS Lambda integration {pull}1382[#1382]
* Fix `aiohttp` exception handling to allow for non-500 responses including `HTTPOk` {pull}1384[#1384]
* Force transaction names to strings {pull}1389[#1389]

[float]
===== Other

* Remove unused `http.request.socket.encrypted` context field {pull}1332[#1332]
* Remove unused transaction metrics (APM Server handles these metrics instead) {pull}1388[#1388]

[[release-notes-6.6.1]]
==== 6.6.1 - 2021-11-02

[float]
===== Bug fixes

* Fix some context fields and metadata handling in AWS Lambda support {pull}1368[#1368]

[[release-notes-6.6.0]]
==== 6.6.0 - 2021-10-18

[float]
===== Features

* Add experimental support for AWS lambda instrumentation {pull}1193[#1193]
* Add support for span compression {pull}1321[#1321]
* Auto-infer destination resources for easier instrumentation of new resources {pull}1359[#1359]
* Add support for dropped span statistics {pull}1327[#1327]

[float]
===== Bug fixes

* Ensure that Prometheus histograms are encoded correctly for APM Server {pull}1354[#1354]
* Remove problematic (and duplicate) `event.dataset` from logging integrations {pull}1365[#1365]
* Fix for memcache instrumentation when configured with a unix socket {pull}1357[#1357]


[[release-notes-6.5.0]]
==== 6.5.0 - 2021-10-04

[float]
===== Features

* Add instrumentation for Azure Storage (blob/table/fileshare) and Azure Queue {pull}1316[#1316]

[float]
===== Bug fixes

* Improve span coverage for `asyncpg` {pull}1328[#1328]
* aiohttp: Correctly pass custom client to tracing middleware {pull}1345[#1345]
* Fixed an issue with httpx instrumentation {pull}1337[#1337]
* Fixed an issue with Django 4.0 removing a private method {pull}1347[#1347]


[[release-notes-6.4.0]]
==== 6.4.0 - 2021-08-31

[float]
===== Features

* Rename the experimental `log_ecs_formatting` config to `log_ecs_reformatting` {pull}1300[#1300]
* Add support for Prometheus histograms {pull}1165[#1165]

[float]
===== Bug fixes

* Fixed cookie sanitization when Cookie is capitalized {pull}1301[#1301]
* Fix a bug with exception capturing for bad UUIDs {pull}1304[#1304]
* Fix potential errors in json serialization {pull}1203[#1203]
* Fix an issue with certain aioredis commands {pull}1308[#1308]

[[release-notes-6.3.3]]
==== 6.3.3 - 2021-07-14

[float]
===== Bug fixes

* ensure that the elasticsearch instrumentation handles DroppedSpans correctly {pull}1190[#1190]

[[release-notes-6.3.2]]
==== 6.3.2 - 2021-07-07

[float]
===== Bug fixes

* Fix handling of non-http scopes in Starlette/FastAPI middleware {pull}1187[#1187]

[[release-notes-6.3.1]]
==== 6.3.1 - 2021/07/07

[float]
===== Bug fixes

* Fix issue with Starlette/FastAPI hanging on startup {pull}1185[#1185]

[[release-notes-6.3.0]]
==== 6.3.0 - 2021/07/06

[float]
===== Features

* Add additional context information about elasticsearch client requests {pull}1108[#1108]
* Add `use_certifi` config option to allow users to disable `certifi` {pull}1163[#1163]

[float]
===== Bug fixes

* Fix for Starlette 0.15.0 error collection {pull}1174[#1174]
* Fix for Starlette static files {pull}1137[#1137]

[[release-notes-6.2.3]]
==== 6.2.3 - 2021/06/28

[float]
===== Bug fixes
 * suppress the default_app_config attribute in Django 3.2+ {pull}1155[#1155]
 * bump log level for multiple set_client calls to WARNING {pull}1164[#1164]
 * fix issue with adding disttracing to SQS messages when dropping spans {pull}1170[#1170]

[[release-notes-6.2.2]]
==== 6.2.2 - 2021/06/07

[float]
===== Bug fixes
 * Fix an attribute access bug introduced in 6.2.0 {pull}1149[#1149]

[[release-notes-6.2.1]]
==== 6.2.1 - 2021/06/03

[float]
===== Bug fixes
 * catch and log exceptions in interval timer threads {pull}1145[#1145]

[[release-notes-6.2.0]]
==== 6.2.0 - 2021/05/31

[float]
===== Features
 * Added support for aioredis 1.x {pull}1082[#2526]
 * Added support for aiomysql {pull}1107[#1107]
 * Added Redis pub/sub instrumentation {pull}1129[#1129]
 * Added specific instrumentation for AWS SQS {pull}1123[#1123]

[float]
===== Bug fixes
 * ensure metrics are flushed before agent shutdown {pull}1139[#1139]
 * added safeguard for exceptions in processors {pull}1138[#1138]
 * ensure sockets are closed which were opened for cloud environment detection {pull}1134[#1134]

[[release-notes-6.1.3]]
==== 6.1.3 - 2021/04/28

[float]
===== Bug fixes
 * added destination information to asyncpg instrumentation {pull}1115[#1115]
 * fixed issue with collecting request meta data with Django REST Framework {pull}1117[#1117]
 * fixed httpx instrumentation for newly released httpx 0.18.0 {pull}1118[#1118]


[[release-notes-6.1.2]]
==== 6.1.2 - 2021/04/14

[float]
===== Bug fixes

 * fixed issue with empty transaction name for the root route with Django {pull}1095[#1095]
 * fixed on-the-fly initialisation of Flask apps {pull}1099[#1099]

[[release-notes-6.1.1]]
==== v6.1.1 - 2021/04/08

[float]
===== Bug fixes

 * fixed a validation issue with the newly introduced instrumentation for S3, SNS and DynamoDB {pull}1090[#1090]

[[release-notes-6.1.0]]
==== v6.1.0 - 2021/03/31

[float]
===== Features

* Add global access to Client singleton object at `elasticapm.get_client()` {pull}1043[#1043]
* Add `log_ecs_formatting` config option {pull}1058[#1058] {pull}1063[#1063]
* Add instrumentation for httplib2 {pull}1031[#1031]
* Add better instrumentation for some AWS services (S3, SNS, DynamoDB) {pull}1054[#1054]
* Added beta support for collecting metrics from prometheus_client {pull}1083[#1083]


[float]
===== Bug fixes

* Fix for potential `capture_body: error` hang in Starlette/FastAPI {pull}1038[#1038]
* Fix a rare error around processing stack frames {pull}1012[#1012]
* Fix for Starlette/FastAPI to correctly capture request bodies as strings {pull}1042[#1041]
* Fix transaction names for Starlette Mount routes {pull}1037[#1037]
* Fix for elastic excepthook arguments {pull}1050[#1050]
* Fix issue with remote configuration when resetting config values {pull}1068[#1068]
* Use a label for the elasticapm Django app that is compatible with Django 3.2 validation {pull}1064[#1064]
* Fix an issue with undefined routes in Starlette {pull}1076[#1076]

[[release-notes-6.0.0]]
==== v6.0.0 - 2021/02/01

[float]
===== Breaking changes

* Python 2.7 and 3.5 support has been deprecated. The Python agent now requires Python 3.6+ {pull}1021[#1021]
* No longer collecting body for `elasticsearch-py` `update` and `delete_by_query` {pull}1013[#1013]
* Align `sanitize_field_names` config with the
  https://github.com/elastic/apm/blob/3fa78e2a1eeea81c73c2e16e96dbf6b2e79f3c64/specs/agents/sanitization.md[cross-agent spec].
  If you are using a non-default `sanitize_field_names`, surrounding each of your entries with stars (e.g.
  `*secret*`) will retain the old behavior. {pull}982[#982]
* Remove credit card sanitization for field values. This improves performance, and the security value of this check was
  dubious anyway. {pull}982[#982]
* Remove HTTP querystring sanitization. This improves performance, and is meant to standardize behavior across the
  agents, as defined in https://github.com/elastic/apm/pull/334. {pull}982[#982]
* Remove `elasticapm.tag()` (deprecated since 5.0.0) {pull}1034[#1034]

[float]
===== Bug fixes

* Fix for GraphQL span spamming from scalar fields with required flag {pull}1015[#1015]

[[release-notes-5.x]]
=== Python Agent version 5.x


[[release-notes-5.10.1]]
==== v5.10.1 - 2021/01/20

[float]
===== Bug fixes

* Fix for custom serializers in elasticsearch-py {pull}998[#998]
* Fix large query truncation in psycopg2 {pull}994[#994]
* Fix memory metrics reporting when `memory.usage_in_bytes` is unavailable {pull}987[#987]
* Fix for Starlette/FastAPI integration to properly obey `enabled` config {pull}1000[#1000]

[[release-notes-5.10.0]]
==== v5.10.0 - 2020/11/18
[float]
===== Features

* Implement "sample_rate" property for transactions and spans, and propagate through tracestate {pull}891[#891]
* Add support for callbacks on config changes {pull}912[#912]
* Override `sys.excepthook` to catch all exceptions {pull}943[#943]
* Implement `log_level` config (supports central config) {pull}946[#946]
* Implement `transaction_ignore_urls` config (supports central config) {pull}923[#923]
* Add public API to retrieve trace parent header {pull}956[#956]
* Added support for cgroup memory metrics {pull}846[#846]


[float]
===== Bug fixes

* Fix to collect the whole query body in `elasticsearch-py` {pull}940[#940]
* Fix for GraphQL transaction naming {pull}881[#881]
* Ensure that query string max length is maintained after sanitization {pull}968[#968]
* Adapted kubernetes kubepod regex for detecting kubernetes metadata {pull}958[#958]
* Updated Starlette integration to use the route as transaction name if possible {pull}957[#957]

[[release-notes-5.9.0]]
==== v5.9.0 - 2020/09/23

[float]
===== Features

* Add instrumentation support for https://github.com/encode/httpx[`httpx`] and https://github.com/encode/httpcore[`httpcore`] {pull}898[#898]
* Implement "outcome" property for transactions and spans {pull}899[#899]
* Add support for `asyncpg` {pull}889[#889]

[float]
===== Bug fixes

* Fix validation of config to properly require `required` config items. {pull}927[#927]

[[release-notes-5.8.1]]
==== v5.8.1 - 2020/07/13

[float]
===== Bug fixes

* Updated CLOUD_PROVIDER config to allow for new options defined in https://github.com/elastic/apm/issues/289[#289] {pull}878[#878]
* Fixed a bug in AWS metadata collection on docker containers in AWS Elastic Beanstalk {pull}884[#884]
* Fixed a bug in local variable serialization that could occur in multi-threaded applications {pull}885[#885]

[[release-notes-5.8.0]]
==== v5.8.0 - 2020/06/30

[float]
===== Features

* Added graphql (graphene) support {pull}850[#850]
* Collect cloud provider metadata {pull}826[#826]
* Added `sanitize_field_names` config {pull}860[#860]

[float]
===== Bug fixes

* Fix header fetching for ASGI implementations {pull}856[#856]


[[release-notes-5.7.0]]
==== v5.7.0 - 2020/06/11

[float]
===== Features

 * capture number of affected rows for INSERT/UPDATE/DELETE SQL queries {pull}614[#614]
 * Added instrumentation for AsyncElasticsearch {pull}843[#843]

[float]
===== Bug fixes

* Added error handling around frame processing in Django {pull}837[#837]
* Limit SQL queries in context data to 10000 characters {pull}842[#842]
* Omit the "sync" property on spans by default {pull}854[#854]
* Update the pid/ppid in transport metadata when they change {pull}825[#825]
* Added better error handling around closing the transport {pull}838[#838]
* Fixed an issue with the django admin command not detecting misconfigured server urls {pull}855[#855]


[[release-notes-5.6.0]]
==== v5.6.0 - 2020/05/06

[float]
===== New features
 * Added SERVICE_NODE_NAME config {pull}592[#592]
 * Added instrumentation support for https://github.com/pinterest/pymemcache[`pymemcache`] {pull}812[#812]
 * Added new configuration options `enabled` and `recording` {pull}790[#790]

[float]
===== Bug fixes
 * Fixed an issue with metrics collection raising RuntimeErrors {pull}802[#802]
 * Fixed an issue with getting extended destination data from pymongo {pull}797[#797]
 * Fixed an issue with Tornado instrumentation when Tornado isn't the "main" framework {pull}813[#813]
 * Fixed an issue with streaming requests being consumed by the agent even if capture_body is disabled {pull}817[#817]

[float]
===== Pending Deprecations

 * Python 2.7 suppot will be dropped in version 6.0 of the agent.

[[release-notes-5.5.2]]
==== v5.5.2 - 2020/03/20

[float]
===== Bug fixes
* Fixed an issue with Redis using unix domain sockets and destination information {pull}766[#766]

[[release-notes-5.5.1]]
==== v5.5.1 - 2020/03/19

[float]
===== Bug fixes
* Fixed Starlette middleware when capturing request body while the content-type header is absent {pull}763[#763]

[[release-notes-5.5.0]]
==== v5.5.0 - 2020/03/19

[float]
===== Features
* Added destination information to database/HTTP spans, used for service maps {pull}618[#618]

[float]
===== Deprecations

 * *Python 3.4 is no longer supported.*


[[release-notes-5.4.3]]
==== v5.4.3 - 2020/02/27

https://github.com/elastic/apm-agent-python/compare/v5.4.2\...v5.4.3[Check the diff]

[float]
===== Bug fixes

 * fixed a bug in our aiohttp.client support if used with a yarl URL {pull}733[#733]

[[release-notes-5.4.2]]
==== v5.4.2 - 2020/02/18

https://github.com/elastic/apm-agent-python/compare/v5.4.1\...v5.4.2[Check the diff]

[float]
===== Bug fixes

 * fixed a bug in our celery implementation related to the threading refactor in 5.4.0 {pull}724[#724]

[[release-notes-5.4.1]]
==== v5.4.1 - 2020/02/18

https://github.com/elastic/apm-agent-python/compare/v5.4.0\...v5.4.1[Check the diff]

[float]
===== Bug fixes

 * fixed an issue with a DEBUG log message raising an error in some cases {pull}722[#722]

[[release-notes-5.4.0]]
==== v5.4.0 - 2020/02/17

https://github.com/elastic/apm-agent-python/compare/v5.3.3\...v5.4.0[Check the diff]

[float]
===== Deprecations

This will be the last minor release to support the following versions:

 * Python 3.4
 * Django 1.8, 1.9 and 1.10
 * Flask < 1.0

In addition, as of this release we only supported capturing extended
information on Elasticsearch queries when using keyword arguments with the
elasticsearch-py API. This is in keeping with the
https://elasticsearch-py.readthedocs.io/en/master/api.html#api-documentation[upstream policy]
of positional arguments being unsupported. {pull}697[#697]

[float]
===== New Features

 * Refactored spawning of background threads {pull}636[#636]
 * Added support for aiohttp client and server {pull}659[#659]
 * Added support for tornado web framework {pull}661[#661]
 * Added support for starlette/fastapi {pull}694[#694]
 * Added support for W3C `traceparent` and `tracestate` headers {pull}660[#660]
 * Added Django 3.0 and Flask 1.1 to the support matrix {pull}667[#667]
 * Added support for aiopg {pull}668[#668]
 * Use Span ID as parent ID in errors if an error happens inside a span {pull}669[#669]
 * Added experimental support for API Key authentication {pull}679[#679]

[float]
===== Bug fixes

 * introduced workaround to avoid instrumenting twice in rare cases {pull}708[#708]


[[release-notes-5.3.3]]
==== v5.3.3 - 2020/01/14

https://github.com/elastic/apm-agent-python/compare/v5.3.2\...v5.3.3[Check the diff]

[float]
===== Bug fixes

 * Fixed an issue with OpenTracing bridge and dropped spans {pull}687[#687]
 * Fixed bug that would make the agent ignore the `hostname` configuration setting {pull}689[#689]

[[release-notes-5.3.2]]
==== v5.3.2 - 2019/11/25

https://github.com/elastic/apm-agent-python/compare/v5.3.1\...v5.3.2[Check the diff]

[float]
===== Bug fixes

 * Added support for IPv6 address format when parsing urls {pull}649[#649]

[[release-notes-5.3.1]]
==== v5.3.1 - 2019/11/18

https://github.com/elastic/apm-agent-python/compare/v5.3.0\...v5.3.1[Check the diff]

[float]
===== New Features

* Added support for shortening dicts in local variables {pull}638[#638]

[[release-notes-5.3.0]]
==== v5.3.0 - 2019/11/14

https://github.com/elastic/apm-agent-python/compare/v5.2.3\...v5.3.0[Check the diff]

[float]
===== New Features

* Added instrumentation for mysql-connector and pymysql {pull}603[#603]
* Implemented stack_trace_limit configuration option {pull}623[#623]
* Autoinsert tracing middleware in django settings {pull}625[#625]

[float]
===== Bug fixes

* Fixed issue with transactions not being captured when errors occur in Flask {pull}635[#635]

[[release-notes-5.2.3]]
==== v5.2.3 - 2019/11/13

https://github.com/elastic/apm-agent-python/compare/v5.2.2\...v5.2.3[Check the diff]

[float]
===== Bug fixes

* Ensure that metrics with value 0 are not collected if they have the `reset_on_collect` flag set {pull}615[#615]
* Unwrap postgres cursor for newly introduced psycopg2 extensions {pull}621[#621]
* Fix pod ID for kubernetes when using the systemd cgroup driver {pull}631[#631]

[[release-notes-5.2.2]]
==== v5.2.2 - 2019/10/16

https://github.com/elastic/apm-agent-python/compare/v5.2.1\...v5.2.2[Check the diff]

[float]
===== Bug fixes
* Fixed an issue where a `cpu_total` of `0` could cause an exception {pull}610[#610], {pull}611[#611]

[[release-notes-5.2.1]]
==== v5.2.1 - 2019/10/09

https://github.com/elastic/apm-agent-python/compare/v5.2.0\...v5.2.1[Check the diff]

[float]
===== Bug fixes
* Fixed an issue with DroppedSpans and logging integration {pull}602[#602]
* Fixed an issue with processors not being applied to chained exceptions {pull}604[#604]

[[release-notes-5.2.0]]
==== v5.2.0 - 2019/10/02

https://github.com/elastic/apm-agent-python/compare/v5.1.2\...v5.2.0[Check the diff]

[float]
===== New Features
* Added automatic tagging of LogRecord objects with transaction, trace, and span IDs via a LogRecordFactory (Python 3.2+) {pull}520[#520], {pull}586[#586]
* Added `logging` filter and record factory for adding transaction, trace, and span IDs {pull}520[#520], {pull}586[#586]
* Added `structlog` processor for adding transaction, trace, and span IDs {pull}520[#520], {pull}586[#586]
* Added new public API calls for getting transaction, trace, and span IDs {pull}520[#520], {pull}586[#586]
* Added support for chained exceptions in Python 3 {pull}596[#596].
Note that chained exceptions will be captured and stored in Elasticsearch, but not yet
visualized in the APM UI. The UI component will be released in an upcoming Kibana release (7.5 or later).
* Added support for using `structlog` for agent logging {pull}591[#591]

[float]
===== Bug fixes
* Drop events immediately if a processor returns a falsy value {pull}585[#585]

[[release-notes-5.1.2]]
==== v5.1.2 - 2019/09/04

https://github.com/elastic/apm-agent-python/compare/v5.1.1\...v5.1.2[Check the diff]

[float]
===== Bugfixes
* Fixed an issue with http server_url and `'VERIFY_SERVER_CERT': False` {pull}570[#570], {pull}578[#578]
* Fixed instrumenting of psycopg2 when using their context manager interface {pull}577[#577], {pull}580[#580]
* Fixed zerorpc tests {pull}581[#581]
* Fixed to correctly check if gevent has patched threading.local {pull}579[#579]

[[release-notes-5.1.1]]
==== v5.1.1 - 2019/08/22

https://github.com/elastic/apm-agent-python/compare/v5.1.0\...v5.1.1[Check the diff]

[float]
===== Bug fixes
* Fixed an issue with empty responses from APM Server's config endpoint {pull}562[#562], {pull}563[#563]
* Fixed Windows tests by avoiding time.sleep in breakdown metrics tests {pull}537[#537], {pull}550[#550]
* Fixed container ID matching to match CloudFoundry Garden container IDs {pull}523[#523], {pull}564[#564]
* Fixed an issue in the urllib instrumentation if no port is set {pull}567[#567]

[float]
===== Other
* Added Python 3.8 RC to the test matrix {pull}565[#565]

[[release-notes-5.1.0]]
==== v5.1.0 - 2019/08/14

https://github.com/elastic/apm-agent-python/compare/v5.0.0\...v5.1.0[Check the diff]

[float]
===== Security issues

* This release fixes CVE-2019-7617

[float]
===== New Features

* Added support for global labels which will be applied to every transaction/error/metric {pull}549[#549]
* Added support for `NO_PROXY` environment variable {pull}458[#458], {pull}551[#551]

[float]
===== Bugfixes

* Fixed an issue with using callables in set_context with unsampled transactions {pull}541[#541], {pull}542[#542]
* Limited the length of error.culprit to 1024 characters {pull}491[#491], {pull}543[#543]
* Fixed an issue with the `instrument` config option {pull}546[#546], {pull}547[#547]
* Limited the amount of distinct metrics to 1000 {pull}540[#540], {pull}544[#544]

[[release-notes-5.0.0]]
==== v5.0.0 - 2019/07/31

https://github.com/elastic/apm-agent-python/compare/v4.2.2\...v5.0.0[Check the diff]

[float]
===== Breaking changes

* Implemented type/subtype/action hierachy for spans. Ensure that you run at least APM Server 6.6 {pull}377[#377]
* renamed tags to labels and changed API. The old API remains for backwards compatibility until 6.0 of the agent {pull}538[#538]

[float]
===== Other changes

* Added support for recording breakdown metrics {pull}535[#535]
* Added support for central config management {pull}511[#511]
* Added instrumentation for `urllib2` (Python 2) / `urllib.request` (Python 3) {pull}464[#464]
* Added `disable_metrics` setting {pull}399[#399]
* Updated elasticsearch instrumentation for 7.x {pull}482[#482], {pull}483[#483]
* Fixed an issue with opentracing-python 2.1 {pull}471[#471]
* Fixed an issue with certificate pinning {pull}497[#497]
* Lowered log level of transport success messages {pull}527[#527], {pull}531[#531]

[[release-notes-4.x]]
=== Python Agent version 4.x

[[release-notes-4.2.2]]
==== v4.2.2 - 2019/04/10

https://github.com/elastic/apm-agent-python/compare/v4.2.1\...v4.2.2[Check the diff]

* Fixed an issue with Celery and the prefork worker pool {pull}444[#444]
* Fixed an issue when running uwsgi without a master process {pull}446[#446]
* Fixed an issue with gevent/eventlet on Python 3.7 {pull}451[#451], {pull}454[#454]
* Introduced `IntervalTimer` and use it instead of `threading.Timer` {pull}452[#452]
* Added license header check as pre-commit hook {pull}456[#456]

[[release-notes-4.2.1]]
==== v4.2.1 - 2019/03/22

https://github.com/elastic/apm-agent-python/compare/v4.2.0\...v4.2.1[Check the diff]

* Fixed an issue with the certificate pinning feature introduced in 4.2.0 {pull}433[#433], {pull}434[#434]
* Fixed incompatibility with eventlet introduced in 4.2.0 {pull}435[#435], {pull}436[#436]

[[release-notes-4.2.0]]
==== v4.2.0 - 2019/03/20

https://github.com/elastic/apm-agent-python/compare/v4.1.0\...v4.2.0[Check the diff]

* Implemented a new transport queue, which should avoid certain deadlock scenarios {pull}411[#411]
* Implemented server certificate pinning {pull}405[#405]
* Moved context.url to context.http.url for requests/urllib3 spans {pull}393[#393], {pull}394[#394]
* Added support for using route as transaction name in Django 2.2+ {pull}86[#86], {pull}396[#396]
* Added some randomness to time between requests to APM Server {pull}426[#426]
* Fixed an issue with custom user models in Django using non-string usernames {pull}397[#397], {pull}398[#398]
* Fixed an issue with sending kubernetes metadata to the API {pull}401[#401], {pull}402[#402]
* Fixed an issue with parsing /proc/stat in RHEL/centos 6 {pull}406[#406], {pull}407[#407]
* Added copyright header to all files, and a CI check {pull}429[#429]

[[release-notes-4.1.0]]
==== v4.1.0 - 2019/01/29

https://github.com/elastic/apm-agent-python/compare/v4.0.3\...v4.1.0[Check the diff]

* Added support for collecting system and process metrics {pull}361[#361]
* Added an OpenTracing bridge {pull}388[#388]
* Added `transaction.sampled` to errors {pull}371[#371]
* Added `transaction.type` to errors {pull}391[#391]
* Added parsing of `/proc/self/cgroup` to capture container meta data {pull}352[#352]
* Added option to configure logging for Flask using a log level {pull}344[#344]
* Added `capture_headers` config option {pull}392[#392]

[[release-notes-4.0.3]]
==== v4.0.3 - 2018/12/24

https://github.com/elastic/apm-agent-python/compare/v4.0.2\...v4.0.3[Check the diff]

* Implemented de-dotting of tag names and context keys {pull}353[#353]
* wrote a quickfix for the boto3/botocore instrumentation {pull}367[#367]
* Fixed an issue with psycopg2 and encoded strings {pull}366[#366]

[[release-notes-4.0.2]]
==== v4.0.2 - 2018/12/05

https://github.com/elastic/apm-agent-python/compare/v4.0.1\...v4.0.2[Check the diff]

* Fixed another issue in the new v2 transport {pull}351[#351]

[[release-notes-4.0.1]]
==== v4.0.1 - 2018/11/16

https://github.com/elastic/apm-agent-python/compare/v4.0.0\...v4.0.1[Check the diff]

* Fixed an issue with instrumenting redis-py 3.0+
* Fixed a multithreading issue that occurs when using threaded workers {pull}335[#335]

[[release-notes-4.0.0]]
==== v4.0.0 - 2018/11/14

https://github.com/elastic/apm-agent-python/compare/v3.0.2\...v4.0.0[Check the diff]

**BREAKING** Version 4 of the agent implements a new wire protocol for communicating with
the APM Server. This format is only supported in *APM Server 6.5+*.

Further breaking changes:

* The undocumented `AsyncioHTTPTransport` has been removed.
* The `flush_interval` and `max_queue_size` settings have been removed.
* new settings introduced: `api_request_time` and `api_request_size`.
* Some settings now require a unit for duration or size. See documentation on
configuration for more information.
* The option to provide a custom date for exceptions and messages has been removed.

Other changes:
* on Python 3.7, use https://docs.python.org/3/library/contextvars.html[contextvars] instead of threadlocals for storing
current transaction and span. This is a necessary precursor for full asyncio support. {pull}291[#291]

[[release-notes-3.x]]
=== Python Agent version 3.x

[[release-notes-3.0.2]]
==== v3.0.2 - 2018/10/17

https://github.com/elastic/apm-agent-python/compare/v3.0.1\...v3.0.2[Check the diff]

* Fixed an issue with detecting names of wrapped functions that are partials {pull}294[#294]
* Fixed a bug in Flask instrumentation that could appear together with FlaskAPI {pull}286[#286]

[[release-notes-3.0.1]]
==== v3.0.1 - 2018/08/30


https://github.com/elastic/apm-agent-python/compare/v3.0.0\...v3.0.1[Check the diff]

* Added sanitization for `Set-Cookie` response headers {pull}264[#264]
* Added instrumentation for the non-standard `Connection.execute()` method for SQLite3 {pull}271[#271]
* Added "authorization" to list of sensitive keywords, to ensure that "Authorization"
HTTP headers are properly sanitized {pull}275[#275]
* Taught the Logbook handler how to handle the `stack=False` option {pull}278[#278]
* Fixed a race condition with managing the timer-send thread {pull}279[#279]

[[release-notes-3.0.0]]
==== v3.0.0 - 2018/07/20


https://github.com/elastic/apm-agent-python/compare/v2.2.1\...v3.0.0[Check the diff]

- adapted "black" code formatter for this repository {pull}262[#262]
- **BREAKING**: dropped support for Python 3.3 {pull}242[#242]
- **BREAKING**: changed order of precedence when evaluating configuration {pull}255[#255], {pull}261[#261]
- **BREAKING**: changed default value of `span_frames_min_duration` setting
from `-1` (always collect) to `5` (only collect for spans longer than 5 ms) {pull}243[#243]
- added instrumentation for pymssql {pull}241[#241]
- added instrumentation for pyodbc {pull}238[#238]

[[release-notes-2.x]]
=== Python Agent version 2.x

[[release-notes-2.2.1]]
==== v2.2.1 - 2018/06/13


https://github.com/elastic/apm-agent-python/compare/v2.2.0\...v2.2.1[Check the diff]

- fixed an issue with Django Channels {pull}232[#232], {pull}233[#233]

[[release-notes-2.2.0]]
==== v2.2.0 - 2018/06/13


https://github.com/elastic/apm-agent-python/compare/v2.1.1\...v2.2.0[Check the diff]

- introduced consistent logger name scheme for all elasticapm internal log messages {pull}212[#212]
- added instrumentation of cassandra-driver {pull}205[#205]
- added instrumentation of elasticsearch-py {pull}191[#191]
- added Flask 1.0 to the test matrix {pull}207[#207]
- fixed an issue with our minimalistic SQL parser and "fully qualified" table names {pull}206[#206]
- fixed issue with spans in Django’s `StreamingHTTPResponse` not being captured {pull}201[#201], {pull}202[#202]
- fixed issue with spans with Flask’s streaming response not being captured {pull}201[#201], {pull}202[#202]

**NOTE**: This will be the last release with support for Python 3.3.

[[release-notes-2.1.1]]
==== v2.1.1 - 2018/04/09


https://github.com/elastic/apm-agent-python/compare/v2.1.0\...v2.1.1[Check the diff]

- fixed bug in Django management command that would be triggered on Django 1.10 or 1.11 while using the `MIDDLEWARE_CLASSES` setting {pull}186[#186], {pull}187[#187]
- fix an encoding issue with log messages that are hit in rare cases {pull}188[#188], {pull}189[#189]

[[release-notes-2.1.0]]
==== v2.1.0 - 2018/03/19


https://github.com/elastic/apm-agent-python/compare/v2.0.1\...v2.1.0[Check the diff]

- made skipping of initial `elasticapm` frames for span stack traces more generic {pull}167[#167]
- added `context.process.ppid` field (supported in apm-server 6.3+) {pull}168[#168]
- added option to disable stack frame collection for very short spans {pull}142[#142]
- several bug fixes:
    - fix an issue in boto3 instrumentation with nonstandard endpoint URLs {pull}178[#178]
    - fix bug with OPTIONS requests and body capturing {pull}174[#174]
    - fix issue when message has `%` character, but no params {pull}175[#175]

[[release-notes-2.0.1]]
==== v2.0.1 - 2018/02/15


https://github.com/elastic/apm-agent-python/compare/v2.0.0\...v2.0.1[Check the diff]

- fixed compatibility issue with aiohttp 3.0 {pull}157[#157]
- Added truncation for fields that have a `maxLength` in the JSON Schema {pull}159[#159]

[[release-notes-2.0.0]]
==== v2.0.0 - 2018/02/06


https://github.com/elastic/apm-agent-python/compare/v1.0.0\...v2.0.0[Check the diff]

- moved the library-frame detection from a processor to the stacktrace collection {pull}113[#113].
- added settings to enable/disable source code collection and local variables collection for errors and transactions {pull}117[#117]
- added `service.environment` to provide an environment name (e.g. "production", "staging") {pull}123[#123]
- added `transaction.id` to errors to better correlate errors with transactions {pull}122[#122]
- added `transaction_sample_rate` to define a rate with which transactions are sampled {pull}116[#116]
- added `error.handled` to indicate if an exception was handled or not {pull}124[#124].
- added `transaction_max_spans` setting to limit the amount of spans that are recorded per transaction {pull}127[#127]
- added configuration options to limit captured local variables to a certain length {pull}130[#130]
- added options for configuring the amount of context lines that are captured with each frame {pull}136[#136]
- added support for tracing queries formatted as http://initd.org/psycopg/docs/sql.html[`psycopg2.sql.SQL`] objects {pull}148[#148]
- switched to `time.perf_counter` as timing function on Python 3 {pull}138[#138]
- added option to disable capturing of request body {pull}151[#151]
- BREAKING: Several settings and APIs have been renamed (#111, #119, #143):
    - The decorator for custom instrumentation, `elasticapm.trace`, is now `elasticapm.capture_span`
    - The setting `traces_send_frequency` has been renamed to `flush_interval`. The name of the analogous environment variable changed from `ELASTIC_APM_TRACES_SEND_FREQ` to `ELASTIC_APM_FLUSH_INTERVAL`
    - The `app_name` setting has been renamed to `service_name`. The name of the analogous environment variable changed from `ELASTIC_APM_APP_NAME` to `ELASTIC_APM_SERVICE_NAME`.
    - `app_name` arguments to API calls in the whole code base changed to `service_name`.
    - The `app_version` setting has been renamed to `service_version`. The name of the analogous environment variable changed from `ELASTIC_APM_APP_VERSION` to `ELASTIC_APM_SERVICE_VERSION`.
    - `context.request.url.raw` has been renamed to `context.request.url.full` {pull}121[#121]
- BREAKING: added `elasticapm.set_custom_context` in favor of the more generic `set_custom_data` function {pull}133[#133]
- BREAKING: `include_patterns` and `exclude_patterns` now use shell globs instead of regular expressions, and are matched against the full path file path of the module, not against the module name {pull}137[#137]
- BREAKING: renamed several configuration options to align better with other language agents {pull}145[#145]:
    - `disable_instrumentation` became `instrument` and inverted its meaning
    - `max_event_queue_length` became `max_queue_size`
    - `timeout` became `server_timeout`

[[release-notes-1.x]]
=== Python Agent version 1.x

[[release-notes-1.0.0]]
==== v1.0.0 - 2017/12/11


https://github.com/elastic/apm-agent-python/compare/v1.0.0.dev3\...v1.0.0[Check the diff]

- added `max-event-queue-length` setting. {pull}67[#67]
- changed name that the agent reports itself with to the APM server from `elasticapm-python` to `python`. This aligns the Python agent with other languages. {pull}104[#104]
- changed Celery integration to store the task state (e.g. `SUCCESS` or `FAILURE`) in `transaction.result` {pull}100[#100]
- added setting to disable SSL certificate verification {pull}108[#108]
- BREAKING: renamed `server` configuration variable to `server_url` to better align with other language agents {pull}105[#105]
- BREAKING: removed the old and unused urllib2-based HTTP transport, and renamed the urllib3 transport {pull}107[#107]
- BREAKING: several API changes to `capture_exception`, `capture_message`, and added documentation for these and other APIs {pull}112[#112]

[[release-notes-1.0.0-dev3]]
==== v1.0.0.dev3 - 2017/11/13


https://github.com/elastic/apm-agent-python/compare/v1.0.0.dev2\...v1.0.0.dev2[Check the diff]

- added a background thread to process the transactions queue every 60 seconds (configurable) {pull}68[#68]
- adapted trace context for SQL traces to new API {pull}77[#77]
- ensured that transaction data is also passed through processors {pull}84[#84]
- added `uninstrument` function to reverse instrumentation, and exposed both `instrument` and `uninstrument` as public API in the `elasticapm` namespace {pull}90[#90]
- added normalization of HTTP status codes into classes for the `transaction.result` field. A HTTP status of `200` will be turned into `HTTP 2xx`. The unchanged status code is still available in `context.response.status_code`. {pull}85[#85]

[[release-notes-1.0.0-dev2]]
==== v1.0.0.dev2 - 2017/09/29


https://github.com/elastic/apm-agent-python/compare/v1.0.0.dev1\...v1.0.0.dev2[Check the diff]

- added request context information for Flask {pull}58[#58]
- added response context information for Flask {pull}65[#65]
- BREAKING: changed the `SERVERS` list setting to a single `SERVER` string setting. With this change, we now only support sending events to a single server {pull}59[#59]
- BREAKING: removed root trace. Due to historical reason, we used to create a "root trace" which was equivalent to the transaction. This is no longer necessary. #61

[[release-notes-1.0.0-dev1]]
==== v1.0.0.dev1 - 2017/09/18


https://github.com/elastic/apm-agent-python/compare/v1.0.0.dev0\...v1.0.0.dev1[Check the diff]

- unified configuration across supported frameworks {pull}33[#33]
- added in-app frame detection {pull}36[#36]
- added tagging functionality {pull}28[#28]
- preliminary support for Django 2.0 {pull}26[#26]
- initial set of documentation

[[release-notes-1.0.0-dev0]]
==== v1.0.0.dev0 - 2017/08/17

First release of the Python agent for Elastic APM<|MERGE_RESOLUTION|>--- conflicted
+++ resolved
@@ -43,12 +43,9 @@
 ===== Bug fixes
 
 * Fix an async issue with long elasticsearch queries {pull}1725[#1725]
-<<<<<<< HEAD
+* Fix a minor inconsistency with the W3C tracestate spec {pull}1728[#1728]
 * Fix a performance issue with our AWS Lambda integration {pull}1727[#1727]
 * Mark `**kwargs` config usage in our AWS Lambda integration as deprecated {pull}1727[#1727]
-=======
-* Fix a minor inconsistency with the W3C tracestate spec {pull}1728[#1728]
->>>>>>> 4cbe4d74
 
 
 [[release-notes-6.x]]
