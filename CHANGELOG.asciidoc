--- conflicted
+++ resolved
@@ -35,11 +35,9 @@
 // When the next release happens, nest these changes under the "Python Agent version 6.x" heading
 [float]
 ===== Features
-<<<<<<< HEAD
+
+* Implement instrumentation of Azure Functions {pull}1766[#1766]
 * Add support for Django to wrapper script {pull}1780[#1780]
-=======
-* Implement instrumentation of Azure Functions {pull}1766[#1766]
->>>>>>> 9242427c
 
 [float]
 ===== Bug fixes
