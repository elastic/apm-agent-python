--- conflicted
+++ resolved
@@ -31,25 +31,19 @@
 
 === Unreleased
 
-<<<<<<< HEAD
 // Unreleased changes go here
 // When the next release happens, nest these changes under the "Python Agent version 6.x" heading
-=======
->>>>>>> a122c6cb
 //[float]
 //===== Features
 
 
 [float]
 ===== Bug fixes
-<<<<<<< HEAD
-
-* Update the `User-Agent` header to the new https://github.com/elastic/apm/pull/514[spec] {pull}1378[#1378]
-
-=======
+
 * Fix an issue where compressed spans would count against `transaction_max_spans` {pull}1377[#1377]
 * Make sure HTTP connections are not re-used after a process fork {pull}1374[#1374]
->>>>>>> a122c6cb
+* Update the `User-Agent` header to the new https://github.com/elastic/apm/pull/514[spec] {pull}1378[#1378]
+
 
 [[release-notes-6.x]]
 === Python Agent version 6.x
