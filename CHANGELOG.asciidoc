ifdef::env-github[]
NOTE: Release notes are best read in our documentation at
https://www.elastic.co/guide/en/apm/agent/python/current/release-notes.html[elastic.co]
endif::[]

////
[[release-notes-x.x.x]]
==== x.x.x - YYYY/MM/DD

[float]
===== Breaking changes

[float]
===== Features
* Cool new feature: {pull}2526[#2526]

[float]
===== Bug fixes
////

//=== Unreleased

// Unreleased changes go here
// When the next release happens, nest these changes under the "Python Agent version 5.x" heading
//[float]
//===== Features
//
//
//[float]
//===== Bug fixes
//

=== Unreleased

// Unreleased changes go here
// When the next release happens, nest these changes under the "Python Agent version 5.x" heading
[float]
===== Features

<<<<<<< HEAD
* Collect cloud provider metadata {pull}826[#826]
=======
* Added graphql (graphene) support {pull}850[#850]
>>>>>>> 5b54ed19

[float]
===== Bug fixes


[[release-notes-5.x]]
=== Python Agent version 5.x

[[release-notes-5.7.0]]
==== v5.7.0

[float]
===== Features

 * capture number of affected rows for INSERT/UPDATE/DELETE SQL queries {pull}614[#614]
 * Added instrumentation for AsyncElasticsearch {pull}843[#843]

[float]
===== Bug fixes

* Added error handling around frame processing in Django {pull}837[#837]
* Limit SQL queries in context data to 10000 characters {pull}842[#842]
* Omit the "sync" property on spans by default {pull}854[#854]
* Update the pid/ppid in transport metadata when they change {pull}825[#825]
* Added better error handling around closing the transport {pull}838[#838]
* Fixed an issue with the django admin command not detecting misconfigured server urls {pull}855[#855]


[[release-notes-5.6.0]]
==== v5.6.0

[float]
===== New features
 * Added SERVICE_NODE_NAME config {pull}592[#592]
 * Added instrumentation support for https://github.com/pinterest/pymemcache[`pymemcache`] {pull}812[#812]
 * Added new configuration options `enabled` and `recording` {pull}790[#790]

[float]
===== Bug fixes
 * Fixed an issue with metrics collection raising RuntimeErrors {pull}802[#802]
 * Fixed an issue with getting extended destination data from pymongo {pull}797[#797]
 * Fixed an issue with Tornado instrumentation when Tornado isn't the "main" framework {pull}813[#813]
 * Fixed an issue with streaming requests being consumed by the agent even if capture_body is disabled {pull}817[#817]

[float]
===== Pending Deprecations

 * Python 2.7 suppot will be dropped in version 6.0 of the agent.

[[release-notes-5.5.2]]
==== v5.5.2

[float]
===== Bug fixes
* Fixed an issue with Redis using unix domain sockets and destination information {pull}766[#766]

[[release-notes-5.5.1]]
==== v5.5.1

[float]
===== Bug fixes
* Fixed Starlette middleware when capturing request body while the content-type header is absent {pull}763[#763]

[[release-notes-5.5.0]]
==== v5.5.0

[float]
===== Features
* Added destination information to database/HTTP spans, used for service maps {pull}618[#618]

[float]
===== Deprecations

 * *Python 3.4 is no longer supported.*


[[release-notes-5.4.3]]
==== v5.4.3

https://github.com/elastic/apm-agent-python/compare/v5.4.2\...v5.4.3[Check the diff]

[float]
===== Bug fixes

 * fixed a bug in our aiohttp.client support if used with a yarl URL {pull}733[#733]

[[release-notes-5.4.2]]
==== v5.4.2

https://github.com/elastic/apm-agent-python/compare/v5.4.1\...v5.4.2[Check the diff]

[float]
===== Bug fixes

 * fixed a bug in our celery implementation related to the threading refactor in 5.4.0 {pull}724[#724]

[[release-notes-5.4.1]]
==== v5.4.1

https://github.com/elastic/apm-agent-python/compare/v5.4.0\...v5.4.1[Check the diff]

[float]
===== Bug fixes

 * fixed an issue with a DEBUG log message raising an error in some cases {pull}722[#722]

[[release-notes-5.4.0]]
==== v5.4.0

https://github.com/elastic/apm-agent-python/compare/v5.3.3\...v5.4.0[Check the diff]

[float]
===== Deprecations

This will be the last minor release to support the following versions:

 * Python 3.4
 * Django 1.8, 1.9 and 1.10
 * Flask < 1.0

In addition, as of this release we only supported capturing extended
information on Elasticsearch queries when using keyword arguments with the
elasticsearch-py API. This is in keeping with the
https://elasticsearch-py.readthedocs.io/en/master/api.html#api-documentation[upstream policy]
of positional arguments being unsupported. {pull}697[#697]

[float]
===== New Features

 * Refactored spawning of background threads {pull}636[#636]
 * Added support for aiohttp client and server {pull}659[#659]
 * Added support for tornado web framework {pull}661[#661]
 * Added support for starlette/fastapi {pull}694[#694]
 * Added support for W3C `traceparent` and `tracestate` headers {pull}660[#660]
 * Added Django 3.0 and Flask 1.1 to the support matrix {pull}667[#667]
 * Added support for aiopg {pull}668[#668]
 * Use Span ID as parent ID in errors if an error happens inside a span {pull}669[#669]
 * Added experimental support for API Key authentication {pull}679[#679]

[float]
===== Bug fixes

 * introduced workaround to avoid instrumenting twice in rare cases {pull}708[#708]


[[release-notes-5.3.3]]
==== v5.3.3

https://github.com/elastic/apm-agent-python/compare/v5.3.2\...v5.3.3[Check the diff]

[float]
===== Bug fixes

 * Fixed an issue with OpenTracing bridge and dropped spans {pull}687[#687]
 * Fixed bug that would make the agent ignore the `hostname` configuration setting {pull}689[#689]

[[release-notes-5.3.2]]
==== v5.3.2

https://github.com/elastic/apm-agent-python/compare/v5.3.1\...v5.3.2[Check the diff]

[float]
===== Bug fixes

 * Added support for IPv6 address format when parsing urls {pull}649[#649]

[[release-notes-5.3.1]]
==== v5.3.1

https://github.com/elastic/apm-agent-python/compare/v5.3.0\...v5.3.1[Check the diff]

[float]
===== New Features

* Added support for shortening dicts in local variables {pull}638[#638]

[[release-notes-5.3.0]]
==== v5.3.0

https://github.com/elastic/apm-agent-python/compare/v5.2.3\...v5.3.0[Check the diff]

[float]
===== New Features

* Added instrumentation for mysql-connector and pymysql {pull}603[#603]
* Implemented stack_trace_limit configuration option {pull}623[#623]
* Autoinsert tracing middleware in django settings {pull}625[#625]

[float]
===== Bug fixes

* Fixed issue with transactions not being captured when errors occur in Flask {pull}635[#635]

[[release-notes-5.2.3]]
==== v5.2.3

https://github.com/elastic/apm-agent-python/compare/v5.2.2\...v5.2.3[Check the diff]

[float]
===== Bug fixes

* Ensure that metrics with value 0 are not collected if they have the `reset_on_collect` flag set {pull}615[#615]
* Unwrap postgres cursor for newly introduced psycopg2 extensions {pull}621[#621]
* Fix pod ID for kubernetes when using the systemd cgroup driver {pull}631[#631]

[[release-notes-5.2.2]]
==== v5.2.2

https://github.com/elastic/apm-agent-python/compare/v5.2.1\...v5.2.2[Check the diff]

[float]
===== Bug fixes
* Fixed an issue where a `cpu_total` of `0` could cause an exception {pull}610[#610], {pull}611[#611]

[[release-notes-5.2.1]]
==== v5.2.1

https://github.com/elastic/apm-agent-python/compare/v5.2.0\...v5.2.1[Check the diff]

[float]
===== Bug fixes
* Fixed an issue with DroppedSpans and logging integration {pull}602[#602]
* Fixed an issue with processors not being applied to chained exceptions {pull}604[#604]

[[release-notes-5.2.0]]
==== v5.2.0

https://github.com/elastic/apm-agent-python/compare/v5.1.2\...v5.2.0[Check the diff]

[float]
===== New Features
* Added automatic tagging of LogRecord objects with transaction, trace, and span IDs via a LogRecordFactory (Python 3.2+) {pull}520[#520], {pull}586[#586]
* Added `logging` filter and record factory for adding transaction, trace, and span IDs {pull}520[#520], {pull}586[#586]
* Added `structlog` processor for adding transaction, trace, and span IDs {pull}520[#520], {pull}586[#586]
* Added new public API calls for getting transaction, trace, and span IDs {pull}520[#520], {pull}586[#586]
* Added support for chained exceptions in Python 3 {pull}596[#596].
Note that chained exceptions will be captured and stored in Elasticsearch, but not yet
visualized in the APM UI. The UI component will be released in an upcoming Kibana release (7.5 or later).
* Added support for using `structlog` for agent logging {pull}591[#591]

[float]
===== Bug fixes
* Drop events immediately if a processor returns a falsy value {pull}585[#585]

[[release-notes-5.1.2]]
==== v5.1.2

https://github.com/elastic/apm-agent-python/compare/v5.1.1\...v5.1.2[Check the diff]

[float]
===== Bugfixes
* Fixed an issue with http server_url and `'VERIFY_SERVER_CERT': False` {pull}570[#570], {pull}578[#578]
* Fixed instrumenting of psycopg2 when using their context manager interface {pull}577[#577], {pull}580[#580]
* Fixed zerorpc tests {pull}581[#581]
* Fixed to correctly check if gevent has patched threading.local {pull}579[#579]

[[release-notes-5.1.1]]
==== v5.1.1

https://github.com/elastic/apm-agent-python/compare/v5.1.0\...v5.1.1[Check the diff]

[float]
===== Bug fixes
* Fixed an issue with empty responses from APM Server's config endpoint {pull}562[#562], {pull}563[#563]
* Fixed Windows tests by avoiding time.sleep in breakdown metrics tests {pull}537[#537], {pull}550[#550]
* Fixed container ID matching to match CloudFoundry Garden container IDs {pull}523[#523], {pull}564[#564]
* Fixed an issue in the urllib instrumentation if no port is set {pull}567[#567]

[float]
===== Other
* Added Python 3.8 RC to the test matrix {pull}565[#565]

[[release-notes-5.1.0]]
==== v5.1.0

https://github.com/elastic/apm-agent-python/compare/v5.0.0\...v5.1.0[Check the diff]

[float]
===== Security issues

* This release fixes CVE-2019-7617

[float]
===== New Features

* Added support for global labels which will be applied to every transaction/error/metric {pull}549[#549]
* Added support for `NO_PROXY` environment variable {pull}458[#458], {pull}551[#551]

[float]
===== Bugfixes

* Fixed an issue with using callables in set_context with unsampled transactions {pull}541[#541], {pull}542[#542]
* Limited the length of error.culprit to 1024 characters {pull}491[#491], {pull}543[#543]
* Fixed an issue with the `instrument` config option {pull}546[#546], {pull}547[#547]
* Limited the amount of distinct metrics to 1000 {pull}540[#540], {pull}544[#544]

[[release-notes-5.0.0]]
==== v5.0.0

https://github.com/elastic/apm-agent-python/compare/v4.2.2\...v5.0.0[Check the diff]

[float]
===== Breaking changes

* Implemented type/subtype/action hierachy for spans. Ensure that you run at least APM Server 6.6 {pull}377[#377]
* renamed tags to labels and changed API. The old API remains for backwards compatibility until 6.0 of the agent {pull}538[#538]

[float]
===== Other changes

* Added support for recording breakdown metrics {pull}535[#535]
* Added support for central config management {pull}511[#511]
* Added instrumentation for `urllib2` (Python 2) / `urllib.request` (Python 3) {pull}464[#464]
* Added `disable_metrics` setting {pull}399[#399]
* Updated elasticsearch instrumentation for 7.x {pull}482[#482], {pull}483[#483]
* Fixed an issue with opentracing-python 2.1 {pull}471[#471]
* Fixed an issue with certificate pinning {pull}497[#497]
* Lowered log level of transport success messages {pull}527[#527], {pull}531[#531]

[[release-notes-4.x]]
=== Python Agent version 4.x

[[release-notes-4.2.2]]
==== v4.2.2

https://github.com/elastic/apm-agent-python/compare/v4.2.1\...v4.2.2[Check the diff]

* Fixed an issue with Celery and the prefork worker pool {pull}444[#444]
* Fixed an issue when running uwsgi without a master process {pull}446[#446]
* Fixed an issue with gevent/eventlet on Python 3.7 {pull}451[#451], {pull}454[#454]
* Introduced `IntervalTimer` and use it instead of `threading.Timer` {pull}452[#452]
* Added license header check as pre-commit hook {pull}456[#456]

[[release-notes-4.2.1]]
==== v4.2.1

https://github.com/elastic/apm-agent-python/compare/v4.2.0\...v4.2.1[Check the diff]

* Fixed an issue with the certificate pinning feature introduced in 4.2.0 {pull}433[#433], {pull}434[#434]
* Fixed incompatibility with eventlet introduced in 4.2.0 {pull}435[#435], {pull}436[#436]

[[release-notes-4.2.0]]
==== v4.2.0

https://github.com/elastic/apm-agent-python/compare/v4.1.0\...v4.2.0[Check the diff]

* Implemented a new transport queue, which should avoid certain deadlock scenarios {pull}411[#411]
* Implemented server certificate pinning {pull}405[#405]
* Moved context.url to context.http.url for requests/urllib3 spans {pull}393[#393], {pull}394[#394]
* Added support for using route as transaction name in Django 2.2+ {pull}86[#86], {pull}396[#396]
* Added some randomness to time between requests to APM Server {pull}426[#426]
* Fixed an issue with custom user models in Django using non-string usernames {pull}397[#397], {pull}398[#398]
* Fixed an issue with sending kubernetes metadata to the API {pull}401[#401], {pull}402[#402]
* Fixed an issue with parsing /proc/stat in RHEL/centos 6 {pull}406[#406], {pull}407[#407]
* Added copyright header to all files, and a CI check {pull}429[#429]

[[release-notes-4.1.0]]
==== v4.1.0

https://github.com/elastic/apm-agent-python/compare/v4.0.3\...v4.1.0[Check the diff]

* Added support for collecting system and process metrics {pull}361[#361]
* Added an OpenTracing bridge {pull}388[#388]
* Added `transaction.sampled` to errors {pull}371[#371]
* Added `transaction.type` to errors {pull}391[#391]
* Added parsing of `/proc/self/cgroup` to capture container meta data {pull}352[#352]
* Added option to configure logging for Flask using a log level {pull}344[#344]
* Added `capture_headers` config option {pull}392[#392]

[[release-notes-4.0.3]]
==== v4.0.3

https://github.com/elastic/apm-agent-python/compare/v4.0.2\...v4.0.3[Check the diff]

* Implemented de-dotting of tag names and context keys {pull}353[#353]
* wrote a quickfix for the boto3/botocore instrumentation {pull}367[#367]
* Fixed an issue with psycopg2 and encoded strings {pull}366[#366]

[[release-notes-4.0.2]]
==== v4.0.2

https://github.com/elastic/apm-agent-python/compare/v4.0.1\...v4.0.2[Check the diff]

* Fixed another issue in the new v2 transport {pull}351[#351]

[[release-notes-4.0.1]]
==== v4.0.1

https://github.com/elastic/apm-agent-python/compare/v4.0.0\...v4.0.1[Check the diff]

* Fixed an issue with instrumenting redis-py 3.0+
* Fixed a multithreading issue that occurs when using threaded workers {pull}335[#335]

[[release-notes-4.0.0]]
==== v4.0.0

https://github.com/elastic/apm-agent-python/compare/v3.0.2\...v4.0.0[Check the diff]

**BREAKING** Version 4 of the agent implements a new wire protocol for communicating with
the APM Server. This format is only supported in *APM Server 6.5+*.

Further breaking changes:

* The undocumented `AsyncioHTTPTransport` has been removed.
* The `flush_interval` and `max_queue_size` settings have been removed.
* new settings introduced: `api_request_time` and `api_request_size`.
* Some settings now require a unit for duration or size. See documentation on
configuration for more information.
* The option to provide a custom date for exceptions and messages has been removed.

Other changes:
* on Python 3.7, use https://docs.python.org/3/library/contextvars.html[contextvars] instead of threadlocals for storing
current transaction and span. This is a necessary precursor for full asyncio support. {pull}291[#291]

[[release-notes-3.x]]
=== Python Agent version 3.x

[[release-notes-3.0.2]]
==== v3.0.2

https://github.com/elastic/apm-agent-python/compare/v3.0.1\...v3.0.2[Check the diff]

* Fixed an issue with detecting names of wrapped functions that are partials {pull}294[#294]
* Fixed a bug in Flask instrumentation that could appear together with FlaskAPI {pull}286[#286]

[[release-notes-3.0.1]]
==== v3.0.1


https://github.com/elastic/apm-agent-python/compare/v3.0.0\...v3.0.1[Check the diff]

* Added sanitization for `Set-Cookie` response headers {pull}264[#264]
* Added instrumentation for the non-standard `Connection.execute()` method for SQLite3 {pull}271[#271]
* Added "authorization" to list of sensitive keywords, to ensure that "Authorization"
HTTP headers are properly sanitized {pull}275[#275]
* Taught the Logbook handler how to handle the `stack=False` option {pull}278[#278]
* Fixed a race condition with managing the timer-send thread {pull}279[#279]

[[release-notes-3.0.0]]
==== v3.0.0


https://github.com/elastic/apm-agent-python/compare/v2.2.1\...v3.0.0[Check the diff]

- adapted "black" code formatter for this repository {pull}262[#262]
- **BREAKING**: dropped support for Python 3.3 {pull}242[#242]
- **BREAKING**: changed order of precedence when evaluating configuration {pull}255[#255], {pull}261[#261]
- **BREAKING**: changed default value of `span_frames_min_duration` setting
from `-1` (always collect) to `5` (only collect for spans longer than 5 ms) {pull}243[#243]
- added instrumentation for pymssql {pull}241[#241]
- added instrumentation for pyodbc {pull}238[#238]

[[release-notes-2.x]]
=== Python Agent version 2.x

[[release-notes-2.2.1]]
==== v2.2.1


https://github.com/elastic/apm-agent-python/compare/v2.2.0\...v2.2.1[Check the diff]

- fixed an issue with Django Channels {pull}232[#232], {pull}233[#233]

[[release-notes-2.2.0]]
==== v2.2.0


https://github.com/elastic/apm-agent-python/compare/v2.1.1\...v2.2.0[Check the diff]

- introduced consistent logger name scheme for all elasticapm internal log messages {pull}212[#212]
- added instrumentation of cassandra-driver {pull}205[#205]
- added instrumentation of elasticsearch-py {pull}191[#191]
- added Flask 1.0 to the test matrix {pull}207[#207]
- fixed an issue with our minimalistic SQL parser and "fully qualified" table names {pull}206[#206]
- fixed issue with spans in Django’s `StreamingHTTPResponse` not being captured {pull}201[#201], {pull}202[#202]
- fixed issue with spans with Flask’s streaming response not being captured {pull}201[#201], {pull}202[#202]

**NOTE**: This will be the last release with support for Python 3.3.

[[release-notes-2.1.1]]
==== v2.1.1


https://github.com/elastic/apm-agent-python/compare/v2.1.0\...v2.1.1[Check the diff]

- fixed bug in Django management command that would be triggered on Django 1.10 or 1.11 while using the `MIDDLEWARE_CLASSES` setting {pull}186[#186], {pull}187[#187]
- fix an encoding issue with log messages that are hit in rare cases {pull}188[#188], {pull}189[#189]

[[release-notes-2.1.0]]
==== v2.1.0


https://github.com/elastic/apm-agent-python/compare/v2.0.1\...v2.1.0[Check the diff]

- made skipping of initial `elasticapm` frames for span stack traces more generic {pull}167[#167]
- added `context.process.ppid` field (supported in apm-server 6.3+) {pull}168[#168]
- added option to disable stack frame collection for very short spans {pull}142[#142]
- several bug fixes:
    - fix an issue in boto3 instrumentation with nonstandard endpoint URLs {pull}178[#178]
    - fix bug with OPTIONS requests and body capturing {pull}174[#174]
    - fix issue when message has `%` character, but no params {pull}175[#175]

[[release-notes-2.0.1]]
==== v2.0.1


https://github.com/elastic/apm-agent-python/compare/v2.0.0\...v2.0.1[Check the diff]

- fixed compatibility issue with aiohttp 3.0 {pull}157[#157]
- Added truncation for fields that have a `maxLength` in the JSON Schema {pull}159[#159]

[[release-notes-2.0.0]]
==== v2.0.0


https://github.com/elastic/apm-agent-python/compare/v1.0.0\...v2.0.0[Check the diff]

- moved the library-frame detection from a processor to the stacktrace collection {pull}113[#113].
- added settings to enable/disable source code collection and local variables collection for errors and transactions {pull}117[#117]
- added `service.environment` to provide an environment name (e.g. "production", "staging") {pull}123[#123]
- added `transaction.id` to errors to better correlate errors with transactions {pull}122[#122]
- added `transaction_sample_rate` to define a rate with which transactions are sampled {pull}116[#116]
- added `error.handled` to indicate if an exception was handled or not {pull}124[#124].
- added `transaction_max_spans` setting to limit the amount of spans that are recorded per transaction {pull}127[#127]
- added configuration options to limit captured local variables to a certain length {pull}130[#130]
- added options for configuring the amount of context lines that are captured with each frame {pull}136[#136]
- added support for tracing queries formatted as http://initd.org/psycopg/docs/sql.html[`psycopg2.sql.SQL`] objects {pull}148[#148]
- switched to `time.perf_counter` as timing function on Python 3 {pull}138[#138]
- added option to disable capturing of request body {pull}151[#151]
- BREAKING: Several settings and APIs have been renamed (#111, #119, #143):
    - The decorator for custom instrumentation, `elasticapm.trace`, is now `elasticapm.capture_span`
    - The setting `traces_send_frequency` has been renamed to `flush_interval`. The name of the analogous environment variable changed from `ELASTIC_APM_TRACES_SEND_FREQ` to `ELASTIC_APM_FLUSH_INTERVAL`
    - The `app_name` setting has been renamed to `service_name`. The name of the analogous environment variable changed from `ELASTIC_APM_APP_NAME` to `ELASTIC_APM_SERVICE_NAME`.
    - `app_name` arguments to API calls in the whole code base changed to `service_name`.
    - The `app_version` setting has been renamed to `service_version`. The name of the analogous environment variable changed from `ELASTIC_APM_APP_VERSION` to `ELASTIC_APM_SERVICE_VERSION`.
    - `context.request.url.raw` has been renamed to `context.request.url.full` {pull}121[#121]
- BREAKING: added `elasticapm.set_custom_context` in favor of the more generic `set_custom_data` function {pull}133[#133]
- BREAKING: `include_patterns` and `exclude_patterns` now use shell globs instead of regular expressions, and are matched against the full path file path of the module, not against the module name {pull}137[#137]
- BREAKING: renamed several configuration options to align better with other language agents {pull}145[#145]:
    - `disable_instrumentation` became `instrument` and inverted its meaning
    - `max_event_queue_length` became `max_queue_size`
    - `timeout` became `server_timeout`

[[release-notes-1.x]]
=== Python Agent version 1.x

[[release-notes-1.0.0]]
==== v1.0.0


https://github.com/elastic/apm-agent-python/compare/v1.0.0.dev3\...v1.0.0[Check the diff]

- added `max-event-queue-length` setting. {pull}67[#67]
- changed name that the agent reports itself with to the APM server from `elasticapm-python` to `python`. This aligns the Python agent with other languages. {pull}104[#104]
- changed Celery integration to store the task state (e.g. `SUCCESS` or `FAILURE`) in `transaction.result` {pull}100[#100]
- added setting to disable SSL certificate verification {pull}108[#108]
- BREAKING: renamed `server` configuration variable to `server_url` to better align with other language agents {pull}105[#105]
- BREAKING: removed the old and unused urllib2-based HTTP transport, and renamed the urllib3 transport {pull}107[#107]
- BREAKING: several API changes to `capture_exception`, `capture_message`, and added documentation for these and other APIs {pull}112[#112]

[[release-notes-1.0.0-dev3]]
==== v1.0.0.dev3


https://github.com/elastic/apm-agent-python/compare/v1.0.0.dev2\...v1.0.0.dev2[Check the diff]

- added a background thread to process the transactions queue every 60 seconds (configurable) {pull}68[#68]
- adapted trace context for SQL traces to new API {pull}77[#77]
- ensured that transaction data is also passed through processors {pull}84[#84]
- added `uninstrument` function to reverse instrumentation, and exposed both `instrument` and `uninstrument` as public API in the `elasticapm` namespace {pull}90[#90]
- added normalization of HTTP status codes into classes for the `transaction.result` field. A HTTP status of `200` will be turned into `HTTP 2xx`. The unchanged status code is still available in `context.response.status_code`. {pull}85[#85]

[[release-notes-1.0.0-dev2]]
==== v1.0.0.dev2


https://github.com/elastic/apm-agent-python/compare/v1.0.0.dev1\...v1.0.0.dev2[Check the diff]

- added request context information for Flask {pull}58[#58]
- added response context information for Flask {pull}65[#65]
- BREAKING: changed the `SERVERS` list setting to a single `SERVER` string setting. With this change, we now only support sending events to a single server {pull}59[#59]
- BREAKING: removed root trace. Due to historical reason, we used to create a "root trace" which was equivalent to the transaction. This is no longer necessary. #61

[[release-notes-1.0.0-dev1]]
==== v1.0.0.dev1


https://github.com/elastic/apm-agent-python/compare/v1.0.0.dev0\...v1.0.0.dev1[Check the diff]

- unified configuration across supported frameworks {pull}33[#33]
- added in-app frame detection {pull}36[#36]
- added tagging functionality {pull}28[#28]
- preliminary support for Django 2.0 {pull}26[#26]
- initial set of documentation

[[release-notes-1.0.0-dev0]]
==== v1.0.0.dev0

First release of the Python agent for Elastic APM<|MERGE_RESOLUTION|>--- conflicted
+++ resolved
@@ -37,11 +37,8 @@
 [float]
 ===== Features
 
-<<<<<<< HEAD
+* Added graphql (graphene) support {pull}850[#850]
 * Collect cloud provider metadata {pull}826[#826]
-=======
-* Added graphql (graphene) support {pull}850[#850]
->>>>>>> 5b54ed19
 
 [float]
 ===== Bug fixes
