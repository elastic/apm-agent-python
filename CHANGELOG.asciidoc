--- conflicted
+++ resolved
@@ -42,14 +42,11 @@
 
 * Fix an issue where compressed spans would count against `transaction_max_spans` {pull}1377[#1377]
 * Make sure HTTP connections are not re-used after a process fork {pull}1374[#1374]
-<<<<<<< HEAD
 * Fix an issue with psycopg2 instrumentation when multiple hosts are defined {pull}1386[#1386]
-=======
 * Update the `User-Agent` header to the new https://github.com/elastic/apm/pull/514[spec] {pull}1378[#1378]
 * Improve status_code handling in AWS Lambda integration {pull}1382[#1382]
 * Fix `aiohttp` exception handling to allow for non-500 responses including `HTTPOk` {pull}1384[#1384]
 
->>>>>>> 223c9c1d
 
 [[release-notes-6.x]]
 === Python Agent version 6.x
