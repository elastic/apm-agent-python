#  BSD 3-Clause License
#
#  Copyright (c) 2019, Elasticsearch BV
#  All rights reserved.
#
#  Redistribution and use in source and binary forms, with or without
#  modification, are permitted provided that the following conditions are met:
#
#  * Redistributions of source code must retain the above copyright notice, this
#    list of conditions and the following disclaimer.
#
#  * Redistributions in binary form must reproduce the above copyright notice,
#    this list of conditions and the following disclaimer in the documentation
#    and/or other materials provided with the distribution.
#
#  * Neither the name of the copyright holder nor the names of its
#    contributors may be used to endorse or promote products derived from
#    this software without specific prior written permission.
#
#  THIS SOFTWARE IS PROVIDED BY THE COPYRIGHT HOLDERS AND CONTRIBUTORS "AS IS"
#  AND ANY EXPRESS OR IMPLIED WARRANTIES, INCLUDING, BUT NOT LIMITED TO, THE
#  IMPLIED WARRANTIES OF MERCHANTABILITY AND FITNESS FOR A PARTICULAR PURPOSE ARE
#  DISCLAIMED. IN NO EVENT SHALL THE COPYRIGHT HOLDER OR CONTRIBUTORS BE LIABLE
#  FOR ANY DIRECT, INDIRECT, INCIDENTAL, SPECIAL, EXEMPLARY, OR CONSEQUENTIAL
#  DAMAGES (INCLUDING, BUT NOT LIMITED TO, PROCUREMENT OF SUBSTITUTE GOODS OR
#  SERVICES; LOSS OF USE, DATA, OR PROFITS; OR BUSINESS INTERRUPTION) HOWEVER
#  CAUSED AND ON ANY THEORY OF LIABILITY, WHETHER IN CONTRACT, STRICT LIABILITY,
#  OR TORT (INCLUDING NEGLIGENCE OR OTHERWISE) ARISING IN ANY WAY OUT OF THE USE
#  OF THIS SOFTWARE, EVEN IF ADVISED OF THE POSSIBILITY OF SUCH DAMAGE.

from elasticapm.instrumentation.packages.base import AbstractInstrumentedModule
from elasticapm.traces import capture_span
from elasticapm.utils import default_ports, sanitize_url
from elasticapm.utils.compat import urlparse


def get_host_from_url(url):
    parsed_url = urlparse.urlparse(url)
    host = parsed_url.hostname or " "

    if parsed_url.port and default_ports.get(parsed_url.scheme) != parsed_url.port:
        host += ":" + str(parsed_url.port)

    return host


class RequestsInstrumentation(AbstractInstrumentedModule):
    name = "requests"

    instrument_list = [("requests.sessions", "Session.send")]

    def call(self, module, method, wrapped, instance, args, kwargs):
        if "request" in kwargs:
            request = kwargs["request"]
        else:
            request = args[0]

<<<<<<< HEAD
        host = get_host_from_url(request.url)
        signature = " ".join((request.method.upper(), host))

        with capture_span(signature, "external.http", {"url": request.url}, leaf=True):
=======
        signature = request.method.upper()
        signature += " " + get_host_from_url(request.url)
        url = sanitize_url(request.url)

        with capture_span(signature, "ext.http.requests", {"http": {"url": url}}, leaf=True):
>>>>>>> 21224001
            return wrapped(*args, **kwargs)<|MERGE_RESOLUTION|>--- conflicted
+++ resolved
@@ -55,16 +55,9 @@
         else:
             request = args[0]
 
-<<<<<<< HEAD
-        host = get_host_from_url(request.url)
-        signature = " ".join((request.method.upper(), host))
-
-        with capture_span(signature, "external.http", {"url": request.url}, leaf=True):
-=======
         signature = request.method.upper()
         signature += " " + get_host_from_url(request.url)
         url = sanitize_url(request.url)
 
-        with capture_span(signature, "ext.http.requests", {"http": {"url": url}}, leaf=True):
->>>>>>> 21224001
+        with capture_span(signature, "external.http", {"http": {"url": url}}, leaf=True):
             return wrapped(*args, **kwargs)