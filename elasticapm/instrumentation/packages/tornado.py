--- conflicted
+++ resolved
@@ -48,19 +48,12 @@
 
         request = instance.request
         client = instance.application.elasticapm_client
-<<<<<<< HEAD
         should_ignore = client.should_ignore_url(request.path)
         if not should_ignore:
             trace_parent = TraceParent.from_headers(request.headers)
             client.begin_transaction("request", trace_parent=trace_parent)
             elasticapm.set_context(
-                lambda: get_data_from_request(
-                    instance,
-                    request,
-                    capture_body=client.config.capture_body in ("transactions", "all"),
-                    capture_headers=client.config.capture_headers,
-                ),
-                "request",
+                lambda: get_data_from_request(instance, request, client.config, constants.TRANSACTION), "request"
             )
             # TODO: Can we somehow incorporate the routing rule itself here?
             elasticapm.set_transaction_name("{} {}".format(request.method, type(instance).__name__), override=False)
@@ -69,28 +62,11 @@
 
         if not should_ignore:
             elasticapm.set_context(
-                lambda: get_data_from_response(instance, capture_headers=client.config.capture_headers), "response"
+                lambda: get_data_from_response(instance, client.config, constants.TRANSACTION), "response"
             )
             result = "HTTP {}xx".format(instance.get_status() // 100)
             elasticapm.set_transaction_result(result, override=False)
             client.end_transaction()
-=======
-        client.begin_transaction("request", trace_parent=trace_parent)
-        elasticapm.set_context(
-            lambda: get_data_from_request(instance, request, client.config, constants.TRANSACTION), "request"
-        )
-        # TODO: Can we somehow incorporate the routing rule itself here?
-        elasticapm.set_transaction_name("{} {}".format(request.method, type(instance).__name__), override=False)
-
-        ret = await wrapped(*args, **kwargs)
-
-        elasticapm.set_context(
-            lambda: get_data_from_response(instance, client.config, constants.TRANSACTION), "response"
-        )
-        result = "HTTP {}xx".format(instance.get_status() // 100)
-        elasticapm.set_transaction_result(result, override=False)
-        client.end_transaction()
->>>>>>> d16afc7f
 
         return ret
 
