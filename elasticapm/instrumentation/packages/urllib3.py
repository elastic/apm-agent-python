--- conflicted
+++ resolved
@@ -74,11 +74,7 @@
         url = instance.scheme + "://" + host + url
         transaction = execution_context.get_transaction()
 
-<<<<<<< HEAD
-        with capture_span(signature, "external.http", {"url": url}, leaf=True) as span:
-=======
-        with capture_span(signature, "ext.http.urllib3", {"http": {"url": url}}, leaf=True) as span:
->>>>>>> 21224001
+        with capture_span(signature, "external.http", {"http": {"url": url}}, leaf=True) as span:
             # if urllib3 has been called in a leaf span, this span might be a DroppedSpan.
             leaf_span = span
             while isinstance(leaf_span, DroppedSpan):
