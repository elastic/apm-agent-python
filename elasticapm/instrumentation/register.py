--- conflicted
+++ resolved
@@ -80,15 +80,12 @@
             "elasticapm.instrumentation.packages.tornado.TornadoRequestExecuteInstrumentation",
             "elasticapm.instrumentation.packages.tornado.TornadoHandleRequestExceptionInstrumentation",
             "elasticapm.instrumentation.packages.tornado.TornadoRenderInstrumentation",
-<<<<<<< HEAD
             "elasticapm.instrumentation.packages.asyncio.base.RunInExecutorInstrumentation",
-=======
             "elasticapm.instrumentation.packages.asyncio.httpcore.HTTPCoreAsyncInstrumentation",
             "elasticapm.instrumentation.packages.asyncio.aioredis.RedisConnectionPoolInstrumentation",
             "elasticapm.instrumentation.packages.asyncio.aioredis.RedisPipelineInstrumentation",
             "elasticapm.instrumentation.packages.asyncio.aioredis.RedisConnectionInstrumentation",
             "elasticapm.instrumentation.packages.asyncio.aiomysql.AioMySQLInstrumentation",
->>>>>>> 6ea57694
         ]
     )
 
