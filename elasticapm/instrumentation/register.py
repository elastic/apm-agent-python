--- conflicted
+++ resolved
@@ -64,11 +64,8 @@
     _cls_register.update(
         [
             "elasticapm.instrumentation.packages.asyncio.sleep.AsyncIOSleepInstrumentation",
-<<<<<<< HEAD
             "elasticapm.instrumentation.packages.asyncio.elasticsearch.ElasticSearchAsyncConnection",
-=======
             "elasticapm.instrumentation.packages.asyncio.aiopg.AioPGInstrumentation",
->>>>>>> 6e47f889
         ]
     )
 
