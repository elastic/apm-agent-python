--- conflicted
+++ resolved
@@ -56,11 +56,8 @@
         }
         base, sep, tail = self._url.rpartition(constants.EVENTS_API_PATH)
         self._config_url = "".join((base, constants.AGENT_CONFIG_PATH, tail))
-<<<<<<< HEAD
         self._server_info_url = "".join((base, constants.SERVER_INFO_PATH, tail))
-=======
         self._profile_url = "".join((base, constants.PROFILE_API_PATH, tail))
->>>>>>> 73f85ec1
         super(HTTPTransportBase, self).__init__(client, compress_level=compress_level, **kwargs)
 
     def send(self, data, forced_flush=False):
