# -*- coding: utf-8 -*-
<<<<<<< HEAD
import hashlib
=======

#  BSD 3-Clause License
#
#  Copyright (c) 2019, Elasticsearch BV
#  All rights reserved.
#
#  Redistribution and use in source and binary forms, with or without
#  modification, are permitted provided that the following conditions are met:
#
#  * Redistributions of source code must retain the above copyright notice, this
#    list of conditions and the following disclaimer.
#
#  * Redistributions in binary form must reproduce the above copyright notice,
#    this list of conditions and the following disclaimer in the documentation
#    and/or other materials provided with the distribution.
#
#  * Neither the name of the copyright holder nor the names of its
#    contributors may be used to endorse or promote products derived from
#    this software without specific prior written permission.
#
#  THIS SOFTWARE IS PROVIDED BY THE COPYRIGHT HOLDERS AND CONTRIBUTORS "AS IS"
#  AND ANY EXPRESS OR IMPLIED WARRANTIES, INCLUDING, BUT NOT LIMITED TO, THE
#  IMPLIED WARRANTIES OF MERCHANTABILITY AND FITNESS FOR A PARTICULAR PURPOSE ARE
#  DISCLAIMED. IN NO EVENT SHALL THE COPYRIGHT HOLDER OR CONTRIBUTORS BE LIABLE
#  FOR ANY DIRECT, INDIRECT, INCIDENTAL, SPECIAL, EXEMPLARY, OR CONSEQUENTIAL
#  DAMAGES (INCLUDING, BUT NOT LIMITED TO, PROCUREMENT OF SUBSTITUTE GOODS OR
#  SERVICES; LOSS OF USE, DATA, OR PROFITS; OR BUSINESS INTERRUPTION) HOWEVER
#  CAUSED AND ON ANY THEORY OF LIABILITY, WHETHER IN CONTRACT, STRICT LIABILITY,
#  OR TORT (INCLUDING NEGLIGENCE OR OTHERWISE) ARISING IN ANY WAY OUT OF THE USE
#  OF THIS SOFTWARE, EVEN IF ADVISED OF THE POSSIBILITY OF SUCH DAMAGE.

>>>>>>> 8ad77b40
import logging
import os
import ssl

import certifi
import urllib3
from urllib3.exceptions import MaxRetryError, TimeoutError

from elasticapm.transport.base import TransportException
from elasticapm.transport.http_base import AsyncHTTPTransportBase, HTTPTransportBase
from elasticapm.utils import compat, read_pem_file

logger = logging.getLogger("elasticapm.transport.http")


class Transport(HTTPTransportBase):
    def __init__(self, url, **kwargs):
        super(Transport, self).__init__(url, **kwargs)
        pool_kwargs = {"cert_reqs": "CERT_REQUIRED", "ca_certs": certifi.where(), "block": True}
        if self._server_cert:
            pool_kwargs.update(
                {"assert_fingerprint": self.cert_fingerprint, "assert_hostname": False, "cert_reqs": ssl.CERT_NONE}
            )
            del pool_kwargs["ca_certs"]
        elif not self._verify_server_cert:
            pool_kwargs["cert_reqs"] = ssl.CERT_NONE
            pool_kwargs["assert_hostname"] = False
        proxy_url = os.environ.get("HTTPS_PROXY", os.environ.get("HTTP_PROXY"))
        if proxy_url:
            self.http = urllib3.ProxyManager(proxy_url, **pool_kwargs)
        else:
            self.http = urllib3.PoolManager(**pool_kwargs)

    def send(self, data):
        response = None

        if compat.PY2 and isinstance(self._url, compat.text_type):
            url = self._url.encode("utf-8")
        else:
            url = self._url
        try:
            try:
                response = self.http.urlopen(
                    "POST", url, body=data, headers=self._headers, timeout=self._timeout, preload_content=False
                )
                logger.info("Sent request, url=%s size=%.2fkb status=%s", url, len(data) / 1024.0, response.status)
            except Exception as e:
                print_trace = True
                if isinstance(e, MaxRetryError) and isinstance(e.reason, TimeoutError):
                    message = "Connection to APM Server timed out " "(url: %s, timeout: %s seconds)" % (
                        self._url,
                        self._timeout,
                    )
                    print_trace = False
                else:
                    message = "Unable to reach APM Server: %s (url: %s)" % (e, self._url)
                raise TransportException(message, data, print_trace=print_trace)
            body = response.read()
            if response.status >= 400:
                if response.status == 429:  # rate-limited
                    message = "Temporarily rate limited: "
                    print_trace = False
                else:
                    message = "HTTP %s: " % response.status
                    print_trace = True
                message += body.decode("utf8", errors="replace")
                raise TransportException(message, data, print_trace=print_trace)
            return response.getheader("Location")
        finally:
            if response:
                response.close()

    @property
    def cert_fingerprint(self):
        if self._server_cert:
            with open(self._server_cert, "rb") as f:
                cert_data = read_pem_file(f)
            digest = hashlib.sha256()
            digest.update(cert_data)
            return digest.hexdigest()
        return None


class AsyncTransport(AsyncHTTPTransportBase, Transport):
    async_mode = True
    sync_transport = Transport<|MERGE_RESOLUTION|>--- conflicted
+++ resolved
@@ -1,7 +1,4 @@
 # -*- coding: utf-8 -*-
-<<<<<<< HEAD
-import hashlib
-=======
 
 #  BSD 3-Clause License
 #
@@ -33,7 +30,7 @@
 #  OR TORT (INCLUDING NEGLIGENCE OR OTHERWISE) ARISING IN ANY WAY OUT OF THE USE
 #  OF THIS SOFTWARE, EVEN IF ADVISED OF THE POSSIBILITY OF SUCH DAMAGE.
 
->>>>>>> 8ad77b40
+import hashlib
 import logging
 import os
 import ssl
