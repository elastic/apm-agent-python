# -*- coding: utf-8 -*-

#  BSD 3-Clause License
#
#  Copyright (c) 2019, Elasticsearch BV
#  All rights reserved.
#
#  Redistribution and use in source and binary forms, with or without
#  modification, are permitted provided that the following conditions are met:
#
#  * Redistributions of source code must retain the above copyright notice, this
#    list of conditions and the following disclaimer.
#
#  * Redistributions in binary form must reproduce the above copyright notice,
#    this list of conditions and the following disclaimer in the documentation
#    and/or other materials provided with the distribution.
#
#  * Neither the name of the copyright holder nor the names of its
#    contributors may be used to endorse or promote products derived from
#    this software without specific prior written permission.
#
#  THIS SOFTWARE IS PROVIDED BY THE COPYRIGHT HOLDERS AND CONTRIBUTORS "AS IS"
#  AND ANY EXPRESS OR IMPLIED WARRANTIES, INCLUDING, BUT NOT LIMITED TO, THE
#  IMPLIED WARRANTIES OF MERCHANTABILITY AND FITNESS FOR A PARTICULAR PURPOSE ARE
#  DISCLAIMED. IN NO EVENT SHALL THE COPYRIGHT HOLDER OR CONTRIBUTORS BE LIABLE
#  FOR ANY DIRECT, INDIRECT, INCIDENTAL, SPECIAL, EXEMPLARY, OR CONSEQUENTIAL
#  DAMAGES (INCLUDING, BUT NOT LIMITED TO, PROCUREMENT OF SUBSTITUTE GOODS OR
#  SERVICES; LOSS OF USE, DATA, OR PROFITS; OR BUSINESS INTERRUPTION) HOWEVER
#  CAUSED AND ON ANY THEORY OF LIABILITY, WHETHER IN CONTRACT, STRICT LIABILITY,
#  OR TORT (INCLUDING NEGLIGENCE OR OTHERWISE) ARISING IN ANY WAY OUT OF THE USE
#  OF THIS SOFTWARE, EVEN IF ADVISED OF THE POSSIBILITY OF SUCH DAMAGE.

import gzip
import io
import os
import queue as _queue
import random
import sys
import threading
import time
import timeit
from collections import defaultdict

from elasticapm.utils import json_encoder
from elasticapm.utils.logging import get_logger
from elasticapm.utils.threading import ThreadManager

logger = get_logger("elasticapm.transport")


class Transport(ThreadManager):
    """
    All transport implementations need to subclass this class

    You must implement a send method..
    """

    async_mode = False

    def __init__(
        self,
        client,
        compress_level=5,
        json_serializer=json_encoder.dumps,
        queue_chill_count=500,
        queue_chill_time=1.0,
        processors=None,
        **kwargs
    ) -> None:
        """
        Create a new Transport instance

        :param compress_level: GZip compress level. If zero, no GZip compression will be used
        :param json_serializer: serializer to use for JSON encoding
        :param kwargs:
        """
        self.client = client
        self.state = TransportState()
        self._metadata = None
        self._compress_level = min(9, max(0, compress_level if compress_level is not None else 0))
        self._json_serializer = json_serializer
        self._queued_data = None
        self._event_queue = self._init_event_queue(chill_until=queue_chill_count, max_chill_time=queue_chill_time)
        self._is_chilled_queue = isinstance(self._event_queue, ChilledQueue)
        self._thread = None
        self._last_flush = timeit.default_timer()
        self._counts = defaultdict(int)
        self._flushed = threading.Event()
        self._closed = False
        self._processors = processors if processors is not None else []
        super(Transport, self).__init__()
        self.start_stop_order = sys.maxsize  # ensure that the transport thread is always started/stopped last

    @property
    def _max_flush_time_seconds(self):
        return self.client.config.api_request_time.total_seconds() if self.client else None

    @property
    def _max_buffer_size(self):
        return self.client.config.api_request_size if self.client else None

    def queue(self, event_type, data, flush=False) -> None:
        try:
            self._flushed.clear()
            kwargs = {"chill": not (event_type == "close" or flush)} if self._is_chilled_queue else {}
            self._event_queue.put((event_type, data, flush), block=False, **kwargs)

        except _queue.Full:
            logger.debug("Event of type %s dropped due to full event queue", event_type)

    def _process_queue(self) -> None:
        # Rebuild the metadata to capture new process information
        if self.client:
            self._metadata = self.client.build_metadata()

        buffer = self._init_buffer()
        buffer_written = False
        # add some randomness to timeout to avoid stampedes of several workers that are booted at the same time
        max_flush_time = (
            self._max_flush_time_seconds * random.uniform(0.9, 1.1) if self._max_flush_time_seconds else None
        )

        while True:
            since_last_flush = timeit.default_timer() - self._last_flush
            # take max flush time into account to calculate timeout
            timeout = max(0, max_flush_time - since_last_flush) if max_flush_time else None
            timed_out = False
            try:
                event_type, data, flush = self._event_queue.get(block=True, timeout=timeout)
            except _queue.Empty:
                event_type, data, flush = None, None, None
                timed_out = True

            if event_type == "close":
                if buffer_written:
                    try:
                        self._flush(buffer)
                    except Exception as exc:
                        logger.error(
                            "Exception occurred while flushing the buffer "
                            "before closing the transport connection: {0}".format(exc)
                        )
                self._flushed.set()
                return  # time to go home!

            if data is not None:
                data = self._process_event(event_type, data)
                if data is not None:
                    if not buffer_written:
                        # Write metadata just in time to allow for late metadata changes (such as in lambda)
                        self._write_metadata(buffer)
                    buffer.write((self._json_serializer({event_type: data}) + "\n").encode("utf-8"))
                    buffer_written = True
                    self._counts[event_type] += 1

            queue_size = 0 if buffer.fileobj is None else buffer.fileobj.tell()

            forced_flush = flush
            if forced_flush:
                logger.debug("forced flush")
            elif timed_out or timeout == 0:
                # update last flush time, as we might have waited for a non trivial amount of time in
                # _event_queue.get()
                since_last_flush = timeit.default_timer() - self._last_flush
                logger.debug(
                    "flushing due to time since last flush %.3fs > max_flush_time %.3fs",
                    since_last_flush,
                    max_flush_time,
                )
                flush = True
            elif self._max_buffer_size and queue_size > self._max_buffer_size:
                logger.debug(
                    "flushing since queue size %d bytes > max_queue_size %d bytes", queue_size, self._max_buffer_size
                )
                flush = True
            if flush:
                if buffer_written:
                    self._flush(buffer, forced_flush=forced_flush)
                elif forced_flush and any(x in self.client.config.server_url for x in ("/localhost:", "/127.0.0.1:")):
                    # No data on buffer, but due to manual flush we should send
                    # an empty payload with flushed=true query param, but only
                    # to a local APM server (or lambda extension)
                    try:
                        self.send("", forced_flush=True)
                        self.handle_transport_success()
                    except Exception as e:
                        self.handle_transport_fail(e)
                self._last_flush = timeit.default_timer()
                buffer = self._init_buffer()
                buffer_written = False
                max_flush_time = (
                    self._max_flush_time_seconds * random.uniform(0.9, 1.1) if self._max_flush_time_seconds else None
                )
                self._flushed.set()

    def _process_event(self, event_type, data):
        # Run the data through processors
        for processor in self._processors:
            if not hasattr(processor, "event_types") or event_type in processor.event_types:
                try:
                    data = processor(self.client, data)
                    if not data:
                        logger.debug(
                            "Dropped event of type %s due to processor %s.%s",
                            event_type,
                            processor.__module__,
                            processor.__name__,
                        )
                        return None
                except Exception:
                    logger.warning(
                        "Dropped event of type %s due to exception in processor %s.%s",
                        event_type,
                        processor.__module__,
                        processor.__name__,
                        exc_info=True,
                    )
                    return None
        return data

    def _init_buffer(self):
        buffer = gzip.GzipFile(fileobj=io.BytesIO(), mode="w", compresslevel=self._compress_level)
        return buffer

    def _write_metadata(self, buffer) -> None:
        data = (self._json_serializer({"metadata": self._metadata}) + "\n").encode("utf-8")
        buffer.write(data)

<<<<<<< HEAD
    def add_metadata(self, data) -> None:
        """
        Add additional metadata do the dictionary

        Only used in specific instances where metadata relies on data we only
        have at request time, such as for lambda metadata

        Metadata is only merged one key deep.
        """
        if self._metadata is not None:
            # Merge one key deep
            for key, val in data.items():
                if isinstance(val, dict) and key in self._metadata and isinstance(self._metadata[key], dict):
                    self._metadata[key].update(val)
                else:
                    self._metadata[key] = val
        else:
            self._metadata = data

=======
>>>>>>> 7af9da9e
    def _init_event_queue(self, chill_until, max_chill_time):
        # some libraries like eventlet monkeypatch queue.Queue and switch out the implementation.
        # In those cases we can't rely on internals of queue.Queue to be there, so we simply use
        # their queue and forgo the optimizations of ChilledQueue. In the case of eventlet, this
        # isn't really a loss, because the main reason for ChilledQueue (avoiding context switches
        # due to the event processor thread being woken up all the time) is not an issue.
        if all(
            (
                hasattr(_queue.Queue, "not_full"),
                hasattr(_queue.Queue, "not_empty"),
                hasattr(_queue.Queue, "unfinished_tasks"),
            )
        ):
            return ChilledQueue(maxsize=10000, chill_until=chill_until, max_chill_time=max_chill_time)
        else:
            return _queue.Queue(maxsize=10000)

    def _flush(self, buffer, forced_flush=False) -> None:
        """
        Flush the queue. This method should only be called from the event processing queue
        :return: None
        """
        if not self.state.should_try():
            logger.error("dropping flushed data due to transport failure back-off")
        else:
            fileobj = buffer.fileobj  # get a reference to the fileobj before closing the gzip file
            buffer.close()

            data = fileobj.getbuffer()
            try:
                self.send(data, forced_flush=forced_flush)
                self.handle_transport_success()
            except Exception as e:
                self.handle_transport_fail(e)

    def start_thread(self, pid=None) -> None:
        super(Transport, self).start_thread(pid=pid)
        if (not self._thread or self.pid != self._thread.pid) and not self._closed:
            self.handle_fork()
            try:
                self._thread = threading.Thread(target=self._process_queue, name="eapm event processor thread")
                self._thread.daemon = True
                self._thread.pid = self.pid
                self._thread.start()
            except RuntimeError:
                pass

    def send(self, data, forced_flush=False):
        """
        You need to override this to do something with the actual
        data. Usually - this is sending to a server
        """
        raise NotImplementedError

    def close(self) -> None:
        """
        Cleans up resources and closes connection
        :return:
        """
        if self._closed or (not self._thread or self._thread.pid != os.getpid()):
            return
        self._closed = True
        self.queue("close", None)
        if not self._flushed.wait(timeout=self._max_flush_time_seconds):
            logger.error("Closing the transport connection timed out.")

    stop_thread = close

    def flush(self):
        """
        Trigger a flush of the queue.
        Note: this method will only return once the queue is empty. This means it can block indefinitely if more events
        are produced in other threads than can be consumed.
        """
        self.queue(None, None, flush=True)
        if not self._flushed.wait(timeout=self._max_flush_time_seconds):
            raise ValueError("flush timed out")

    def handle_transport_success(self, **kwargs) -> None:
        """
        Success handler called by the transport on successful send
        """
        self.state.set_success()

    def handle_transport_fail(self, exception=None, **kwargs) -> None:
        """
        Failure handler called by the transport on send failure
        """
        message = str(exception)
        logger.error("Failed to submit message: %r", message, exc_info=False)
        self.state.set_fail()

    def handle_fork(self) -> None:
        """Helper method to run code after a fork has been detected"""
        pass


# left for backwards compatibility
AsyncTransport = Transport


class TransportState(object):
    ONLINE = 1
    ERROR = 0

    def __init__(self) -> None:
        self.status = self.ONLINE
        self.last_check = None
        self.retry_number = -1

    def should_try(self):
        if self.status == self.ONLINE:
            return True

        interval = min(self.retry_number, 6) ** 2

        return timeit.default_timer() - self.last_check > interval

    def set_fail(self) -> None:
        self.status = self.ERROR
        self.retry_number += 1
        self.last_check = timeit.default_timer()

    def set_success(self) -> None:
        self.status = self.ONLINE
        self.last_check = None
        self.retry_number = -1

    def did_fail(self):
        return self.status == self.ERROR


class ChilledQueue(_queue.Queue, object):
    """
    A queue subclass that is a bit more chill about how often it notifies the not empty event

    Note: we inherit from object because queue.Queue is an old-style class in Python 2. This can
    be removed once we stop support for Python 2
    """

    def __init__(self, maxsize=0, chill_until=100, max_chill_time=1.0) -> None:
        self._chill_until = chill_until
        self._max_chill_time = max_chill_time
        self._last_unchill = time.time()
        super(ChilledQueue, self).__init__(maxsize=maxsize)

    def put(self, item, block=True, timeout=None, chill=True):
        """Put an item into the queue.

        If optional args 'block' is true and 'timeout' is None (the default),
        block if necessary until a free slot is available. If 'timeout' is
        a non-negative number, it blocks at most 'timeout' seconds and raises
        the Full exception if no free slot was available within that time.
        Otherwise ('block' is false), put an item on the queue if a free slot
        is immediately available, else raise the Full exception ('timeout'
        is ignored in that case).
        """
        with self.not_full:
            if self.maxsize > 0:
                if not block:
                    if self._qsize() >= self.maxsize:
                        raise _queue.Full
                elif timeout is None:
                    while self._qsize() >= self.maxsize:
                        self.not_full.wait()
                elif timeout < 0:
                    raise ValueError("'timeout' must be a non-negative number")
                else:
                    endtime = time.time() + timeout
                    while self._qsize() >= self.maxsize:
                        remaining = endtime - time.time()
                        if remaining <= 0.0:
                            raise _queue.Full
                        self.not_full.wait(remaining)
            self._put(item)
            self.unfinished_tasks += 1
            if (
                not chill
                or self._qsize() > self._chill_until
                or (time.time() - self._last_unchill) > self._max_chill_time
            ):
                self.not_empty.notify()
                self._last_unchill = time.time()<|MERGE_RESOLUTION|>--- conflicted
+++ resolved
@@ -226,28 +226,6 @@
         data = (self._json_serializer({"metadata": self._metadata}) + "\n").encode("utf-8")
         buffer.write(data)
 
-<<<<<<< HEAD
-    def add_metadata(self, data) -> None:
-        """
-        Add additional metadata do the dictionary
-
-        Only used in specific instances where metadata relies on data we only
-        have at request time, such as for lambda metadata
-
-        Metadata is only merged one key deep.
-        """
-        if self._metadata is not None:
-            # Merge one key deep
-            for key, val in data.items():
-                if isinstance(val, dict) and key in self._metadata and isinstance(self._metadata[key], dict):
-                    self._metadata[key].update(val)
-                else:
-                    self._metadata[key] = val
-        else:
-            self._metadata = data
-
-=======
->>>>>>> 7af9da9e
     def _init_event_queue(self, chill_until, max_chill_time):
         # some libraries like eventlet monkeypatch queue.Queue and switch out the implementation.
         # In those cases we can't rely on internals of queue.Queue to be there, so we simply use
