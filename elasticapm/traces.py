--- conflicted
+++ resolved
@@ -270,10 +270,6 @@
         self._child_durations = ChildSpanTimer()
         if tags:
             self.tag(**tags)
-<<<<<<< HEAD
-        if self.parent:
-            self.parent.child_started(self.start_time)
-=======
         if span_subtype is None and "." in span_type:
             # old style dottet type, let's split it up
             type_bits = span_type.split(".")
@@ -284,7 +280,8 @@
         self.type = span_type
         self.subtype = span_subtype
         self.action = span_action
->>>>>>> f585c14d
+        if self.parent:
+            self.parent.child_started(self.start_time)
 
     def tag(self, **tags):
         """
