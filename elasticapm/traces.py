--- conflicted
+++ resolved
@@ -44,7 +44,6 @@
 from elasticapm.utils import compat, encoding, get_name_from_func, nested_key, url_to_destination_resource
 from elasticapm.utils.disttracing import TraceParent, TracingOptions
 from elasticapm.utils.logging import get_logger
-from elasticapm.utils.time import time_to_perf_counter
 
 __all__ = ("capture_span", "label", "set_transaction_name", "set_custom_context", "set_user_context")
 
@@ -184,16 +183,6 @@
             be extrapolated.
         """
         self.id = self.get_dist_tracing_id()
-<<<<<<< HEAD
-        self.trace_parent = trace_parent
-        if start:
-            self.timestamp, self.start_time = start, time_to_perf_counter(start)
-        else:
-            self.timestamp, self.start_time = time.time(), _time_func()
-        self.name = None
-        self.duration = None
-        self.result = None
-=======
         if not trace_parent:
             trace_parent = TraceParent(
                 constants.TRACE_CONTEXT_VERSION,
@@ -206,7 +195,6 @@
         self.timestamp = start if start is not None else time.time()
         self.name: Optional[str] = None
         self.result: Optional[str] = None
->>>>>>> 7eedab30
         self.transaction_type = transaction_type
         self._tracer = tracer
 
