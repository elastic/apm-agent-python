--- conflicted
+++ resolved
@@ -76,13 +76,18 @@
     def end_transaction(self):
         self.duration = _time_func() - self.start_time
 
-<<<<<<< HEAD
-    def begin_span(self, name, span_type, context=None, leaf=False, span_subtype=None, span_action=None):
-        parent_span = get_span()
-=======
-    def _begin_span(self, name, span_type, context=None, leaf=False, tags=None, parent_span_id=None):
+    def _begin_span(
+        self,
+        name,
+        span_type,
+        context=None,
+        leaf=False,
+        tags=None,
+        parent_span_id=None,
+        span_subtype=None,
+        span_action=None,
+    ):
         parent_span = execution_context.get_span()
->>>>>>> 21224001
         tracer = self._tracer
         if parent_span and parent_span.leaf:
             span = DroppedSpan(parent_span, leaf=True)
@@ -94,19 +99,13 @@
             span = Span(
                 transaction=self,
                 name=name,
-<<<<<<< HEAD
-                span_type=span_type,
-                context=context,
-                leaf=leaf,
-                span_subtype=span_subtype,
-                span_action=span_action,
-=======
                 span_type=span_type or "code.custom",
                 context=context,
                 leaf=leaf,
                 tags=tags,
                 parent_span_id=parent_span_id,
->>>>>>> 21224001
+                span_subtype=span_subtype,
+                span_action=span_action,
             )
             span.frames = tracer.frames_collector_func()
             span.parent = parent_span
@@ -114,7 +113,7 @@
         execution_context.set_span(span)
         return span
 
-    def begin_span(self, name, span_type, context=None, leaf=False, tags=None):
+    def begin_span(self, name, span_type, context=None, leaf=False, tags=None, span_subtype=None, span_action=None):
         """
         Begin a new span
         :param name: name of the span
@@ -122,6 +121,8 @@
         :param context: a context dict
         :param leaf: True if this is a leaf span
         :param tags: a flat string/string dict of tags
+        :param span_subtype: sub type of the span, e.g. "postgresql"
+        :param span_action: action of the span , e.g. "query"
         :return: the Span object
         """
         return self._begin_span(name, span_type, context=context, leaf=leaf, tags=tags, parent_span_id=None)
@@ -208,11 +209,18 @@
         "tags",
     )
 
-<<<<<<< HEAD
-    def __init__(self, transaction, name, span_type, context=None, leaf=False, span_subtype=None, span_action=None):
-=======
-    def __init__(self, transaction, name, span_type, context=None, leaf=False, tags=None, parent_span_id=None):
->>>>>>> 21224001
+    def __init__(
+        self,
+        transaction,
+        name,
+        span_type,
+        context=None,
+        leaf=False,
+        tags=None,
+        parent_span_id=None,
+        span_subtype=None,
+        span_action=None,
+    ):
         """
         Create a new Span
 
@@ -221,13 +229,10 @@
         :param span_type: type of the span, e.g. db
         :param context: context dictionary
         :param leaf: is this span a leaf span?
-<<<<<<< HEAD
+        :param tags: a dict of tags
+        :param parent_span_id: override of the span ID
         :param span_subtype: sub type of the span, e.g. mysql
         :param span_action: sub type of the span, e.g. query
-=======
-        :param tags: a dict of tags
-        :param parent_span_id: override of the span ID
->>>>>>> 21224001
         """
         self.start_time = _time_func()
         self.id = "%016x" % random.getrandbits(64)
@@ -244,7 +249,9 @@
         self.parent = None
         self.parent_span_id = parent_span_id
         self.frames = None
-<<<<<<< HEAD
+        self.tags = {}
+        if tags:
+            self.tag(**tags)
         if span_subtype is None and "." in span_type:
             # old style dottet type, let's split it up
             type_bits = span_type.split(".")
@@ -255,10 +262,6 @@
         self.type = span_type
         self.subtype = span_subtype
         self.action = span_action
-=======
-        self.tags = {}
-        if tags:
-            self.tag(**tags)
 
     def tag(self, **tags):
         """
@@ -270,7 +273,6 @@
         """
         for key in tags.keys():
             self.tags[TAG_RE.sub("_", compat.text_type(key))] = encoding.keyword_field(compat.text_type(tags[key]))
->>>>>>> 21224001
 
     def to_dict(self):
         result = {
@@ -370,8 +372,7 @@
 
 
 class capture_span(object):
-<<<<<<< HEAD
-    __slots__ = ("name", "type", "subtype", "action", "extra", "skip_frames", "leaf")
+    __slots__ = ("name", "type", "subtype", "action", "extra", "skip_frames", "leaf", "tags")
 
     def __init__(
         self,
@@ -380,12 +381,10 @@
         extra=None,
         skip_frames=0,
         leaf=False,
+        tags=None,
         span_subtype=None,
         span_action=None,
     ):
-=======
-    def __init__(self, name=None, span_type="code.custom", extra=None, skip_frames=0, leaf=False, tags=None):
->>>>>>> 21224001
         self.name = name
         self.type = span_type
         self.subtype = span_subtype
@@ -408,18 +407,15 @@
     def __enter__(self):
         transaction = execution_context.get_transaction()
         if transaction and transaction.is_sampled:
-<<<<<<< HEAD
             return transaction.begin_span(
                 self.name,
                 self.type,
                 context=self.extra,
                 leaf=self.leaf,
+                tags=self.tags,
                 span_subtype=self.subtype,
                 span_action=self.action,
             )
-=======
-            return transaction.begin_span(self.name, self.type, context=self.extra, leaf=self.leaf, tags=self.tags)
->>>>>>> 21224001
 
     def __exit__(self, exc_type, exc_val, exc_tb):
         transaction = execution_context.get_transaction()
