#  BSD 3-Clause License
#
#  Copyright (c) 2019, Elasticsearch BV
#  All rights reserved.
#
#  Redistribution and use in source and binary forms, with or without
#  modification, are permitted provided that the following conditions are met:
#
#  * Redistributions of source code must retain the above copyright notice, this
#    list of conditions and the following disclaimer.
#
#  * Redistributions in binary form must reproduce the above copyright notice,
#    this list of conditions and the following disclaimer in the documentation
#    and/or other materials provided with the distribution.
#
#  * Neither the name of the copyright holder nor the names of its
#    contributors may be used to endorse or promote products derived from
#    this software without specific prior written permission.
#
#  THIS SOFTWARE IS PROVIDED BY THE COPYRIGHT HOLDERS AND CONTRIBUTORS "AS IS"
#  AND ANY EXPRESS OR IMPLIED WARRANTIES, INCLUDING, BUT NOT LIMITED TO, THE
#  IMPLIED WARRANTIES OF MERCHANTABILITY AND FITNESS FOR A PARTICULAR PURPOSE ARE
#  DISCLAIMED. IN NO EVENT SHALL THE COPYRIGHT HOLDER OR CONTRIBUTORS BE LIABLE
#  FOR ANY DIRECT, INDIRECT, INCIDENTAL, SPECIAL, EXEMPLARY, OR CONSEQUENTIAL
#  DAMAGES (INCLUDING, BUT NOT LIMITED TO, PROCUREMENT OF SUBSTITUTE GOODS OR
#  SERVICES; LOSS OF USE, DATA, OR PROFITS; OR BUSINESS INTERRUPTION) HOWEVER
#  CAUSED AND ON ANY THEORY OF LIABILITY, WHETHER IN CONTRACT, STRICT LIABILITY,
#  OR TORT (INCLUDING NEGLIGENCE OR OTHERWISE) ARISING IN ANY WAY OUT OF THE USE
#  OF THIS SOFTWARE, EVEN IF ADVISED OF THE POSSIBILITY OF SUCH DAMAGE.

import functools
import random
import re
import threading
import time
import timeit
from collections import defaultdict

from elasticapm.conf import constants
from elasticapm.conf.constants import LABEL_RE, SPAN, TRANSACTION
from elasticapm.context import init_execution_context
from elasticapm.metrics.base_metrics import Timer
from elasticapm.utils import compat, encoding, get_name_from_func
from elasticapm.utils.disttracing import TraceParent, TracingOptions
from elasticapm.utils.logging import get_logger

__all__ = ("capture_span", "label", "set_transaction_name", "set_custom_context", "set_user_context")

error_logger = get_logger("elasticapm.errors")
logger = get_logger("elasticapm.traces")

_time_func = timeit.default_timer


execution_context = init_execution_context()


class ChildDuration(object):
    __slots__ = ("obj", "_nesting_level", "_start", "_duration", "_lock")

    def __init__(self, obj):
        self.obj = obj
        self._nesting_level = 0
        self._start = None
        self._duration = 0
        self._lock = threading.Lock()

    def start(self, timestamp):
        with self._lock:
            self._nesting_level += 1
            if self._nesting_level == 1:
                self._start = timestamp

    def stop(self, timestamp):
        with self._lock:
            self._nesting_level -= 1
            if self._nesting_level == 0:
                self._duration += timestamp - self._start

    @property
    def duration(self):
        return self._duration


class BaseSpan(object):
    def __init__(self, labels=None, start=None):
        self._child_durations = ChildDuration(self)
        self.labels = {}
        self.outcome = None
        self.start_time = start or _time_func()
        self.duration = None
        if labels:
            self.label(**labels)

    def child_started(self, timestamp):
        self._child_durations.start(timestamp)

    def child_ended(self, timestamp):
        self._child_durations.stop(timestamp)

    def end(self, skip_frames=0, duration=None):
        self.duration = duration if duration is not None else (_time_func() - self.start_time)

    def label(self, **labels):
        """
        Label this span with one or multiple key/value labels. Keys should be strings, values can be strings, booleans,
        or numerical values (int, float, Decimal)

            span_obj.label(key1="value1", key2=True, key3=42)

        Note that keys will be dedotted, replacing dot (.), star (*) and double quote (") with an underscore (_)

        :param labels: key/value pairs of labels
        :return: None
        """
        labels = encoding.enforce_label_format(labels)
        self.labels.update(labels)

    def set_success(self):
        self.outcome = "success"

    def set_failure(self):
        self.outcome = "failure"

    @staticmethod
    def get_dist_tracing_id():
        return "%016x" % random.getrandbits(64)


class Transaction(BaseSpan):
    def __init__(
        self, tracer, transaction_type="custom", trace_parent=None, is_sampled=True, start=None, sample_rate=None
    ):
        self.id = self.get_dist_tracing_id()
        self.trace_parent = trace_parent
        self.timestamp = start if start is not None else time.time()
        self.name = None
        self.result = None
        self.transaction_type = transaction_type
        self.tracer = tracer

        self.dropped_spans = 0
        self.context = {}

        self._is_sampled = is_sampled
        self.sample_rate = sample_rate
        self._span_counter = 0
        self._span_timers = defaultdict(Timer)
        self._span_timers_lock = threading.Lock()
        self._dropped_span_statistics = defaultdict(lambda: {"count": 0, "duration.sum.us": 0})
        try:
            self._breakdown = self.tracer._agent._metrics.get_metricset(
                "elasticapm.metrics.sets.breakdown.BreakdownMetricSet"
            )
        except (LookupError, AttributeError):
            self._breakdown = None
        try:
            self._transaction_metrics = self.tracer._agent._metrics.get_metricset(
                "elasticapm.metrics.sets.transactions.TransactionsMetricSet"
            )
        except (LookupError, AttributeError):
            self._transaction_metrics = None
        super(Transaction, self).__init__()

    def end(self, skip_frames=0, duration=None):
        super().end(skip_frames, duration)
        if self._transaction_metrics:
            self._transaction_metrics.timer(
                "transaction.duration",
                reset_on_collect=True,
                unit="us",
                **{"transaction.name": self.name, "transaction.type": self.transaction_type}
            ).update(int(self.duration * 1000000))
        if self._breakdown:
            for (span_type, span_subtype), timer in compat.iteritems(self._span_timers):
                labels = {
                    "span.type": span_type,
                    "transaction.name": self.name,
                    "transaction.type": self.transaction_type,
                }
                if span_subtype:
                    labels["span.subtype"] = span_subtype
                val = timer.val
                self._breakdown.timer("span.self_time", reset_on_collect=True, unit="us", **labels).update(
                    int(val[0] * 1000000), val[1]
                )
            labels = {"transaction.name": self.name, "transaction.type": self.transaction_type}
            if self.is_sampled:
                self._breakdown.counter("transaction.breakdown.count", reset_on_collect=True, **labels).inc()
                self._breakdown.timer(
                    "span.self_time",
                    reset_on_collect=True,
                    unit="us",
                    **{"span.type": "app", "transaction.name": self.name, "transaction.type": self.transaction_type}
                ).update(int((self.duration - self._child_durations.duration) * 1000000))

    def _begin_span(
        self,
        name,
        span_type,
        context=None,
        leaf=False,
        labels=None,
        parent_span_id=None,
        span_subtype=None,
        span_action=None,
        sync=None,
        start=None,
    ):
        parent_span = execution_context.get_span()
        tracer = self.tracer
        if parent_span and parent_span.leaf:
            span = DroppedSpan(parent_span, leaf=True)
        elif tracer.config.transaction_max_spans and self._span_counter > tracer.config.transaction_max_spans - 1:
            self.dropped_spans += 1
            span = DroppedSpan(parent_span, context=context)
            self._span_counter += 1
        else:
            span = Span(
                transaction=self,
                name=name,
                span_type=span_type or "code.custom",
                context=context,
                leaf=leaf,
                labels=labels,
                parent=parent_span,
                parent_span_id=parent_span_id,
                span_subtype=span_subtype,
                span_action=span_action,
                sync=sync,
                start=start,
            )
            span.frames = tracer.frames_collector_func()
            self._span_counter += 1
        execution_context.set_span(span)
        return span

    def begin_span(
        self,
        name,
        span_type,
        context=None,
        leaf=False,
        labels=None,
        span_subtype=None,
        span_action=None,
        sync=None,
        start=None,
    ):
        """
        Begin a new span
        :param name: name of the span
        :param span_type: type of the span
        :param context: a context dict
        :param leaf: True if this is a leaf span
        :param labels: a flat string/string dict of labels
        :param span_subtype: sub type of the span, e.g. "postgresql"
        :param span_action: action of the span , e.g. "query"
        :param sync: indicate if the span is synchronous or not. In most cases, `None` should be used
        :param start: timestamp, mostly useful for testing
        :return: the Span object
        """
        return self._begin_span(
            name,
            span_type,
            context=context,
            leaf=leaf,
            labels=labels,
            parent_span_id=None,
            span_subtype=span_subtype,
            span_action=span_action,
            sync=sync,
            start=start,
        )

    def end_span(self, skip_frames=0, duration=None, outcome="unknown"):
        """
        End the currently active span
        :param skip_frames: numbers of frames to skip in the stack trace
        :param duration: override duration, mostly useful for testing
        :param outcome: outcome of the span, either success, failure or unknown
        :return: the ended span
        """
        span = execution_context.get_span()
        if span is None:
            raise LookupError()

        # only overwrite span outcome if it is still unknown
        if not span.outcome or span.outcome == "unknown":
            span.outcome = outcome

        span.end(skip_frames=skip_frames, duration=duration)
        return span

    def ensure_parent_id(self):
        """If current trace_parent has no span_id, generate one, then return it

        This is used to generate a span ID which the RUM agent will use to correlate
        the RUM transaction with the backend transaction.
        """
        if self.trace_parent.span_id == self.id:
            self.trace_parent.span_id = "%016x" % random.getrandbits(64)
            logger.debug("Set parent id to generated %s", self.trace_parent.span_id)
        return self.trace_parent.span_id

    def to_dict(self):
        self.context["tags"] = self.labels
        result = {
            "id": self.id,
            "trace_id": self.trace_parent.trace_id,
            "name": encoding.keyword_field(self.name or ""),
            "type": encoding.keyword_field(self.transaction_type),
            "duration": self.duration * 1000,  # milliseconds
            "result": encoding.keyword_field(str(self.result)),
            "timestamp": int(self.timestamp * 1000000),  # microseconds
            "outcome": self.outcome,
            "sampled": self.is_sampled,
            "span_count": {"started": self._span_counter - self.dropped_spans, "dropped": self.dropped_spans},
        }
        if self._dropped_span_statistics:
            result["dropped_spans_stats"] = [
                {
                    "type": stype,
                    "subtype": subtype,
                    "destination_service_resource": resource,
                    "outcome": outcome,
<<<<<<< HEAD
                    "duration": {"count": v["count"], "sum": {"us": int(v["duration.sum.us"] * 1000000)}},
=======
                    "count": v["count"],
                    "duration.sum.us": v["duration.sum.us"],
>>>>>>> 42965eea
                }
                for (stype, subtype, resource, outcome), v in self._dropped_span_statistics.items()
            ]
        if self.sample_rate is not None:
            result["sample_rate"] = float(self.sample_rate)
        if self.trace_parent:
            result["trace_id"] = self.trace_parent.trace_id
            # only set parent_id if this transaction isn't the root
            if self.trace_parent.span_id and self.trace_parent.span_id != self.id:
                result["parent_id"] = self.trace_parent.span_id
        if self.is_sampled:
            result["context"] = self.context
        return result

    def track_span_duration(self, span_type, span_subtype, self_duration):
        # TODO: once asynchronous spans are supported, we should check if the transaction is already finished
        # TODO: and, if it has, exit without tracking.
        with self._span_timers_lock:
            self._span_timers[(span_type, span_subtype)].update(self_duration)

    @property
    def is_sampled(self):
        return self._is_sampled

    @is_sampled.setter
    def is_sampled(self, is_sampled):
        """
        This should never be called in normal operation, but often is used
        for testing. We just want to make sure our sample_rate comes out correctly
        in tracestate if we set is_sampled to False.
        """
        self._is_sampled = is_sampled
        if not is_sampled:
            if self.sample_rate:
                self.sample_rate = "0"
                self.trace_parent.add_tracestate(constants.TRACESTATE.SAMPLE_RATE, self.sample_rate)


class Span(BaseSpan):
    __slots__ = (
        "id",
        "transaction",
        "name",
        "type",
        "subtype",
        "action",
        "context",
        "leaf",
        "timestamp",
        "start_time",
        "duration",
        "parent",
        "parent_span_id",
        "frames",
        "labels",
        "sync",
        "outcome",
        "_child_durations",
    )

    def __init__(
        self,
        transaction,
        name,
        span_type,
        context=None,
        leaf=False,
        labels=None,
        parent=None,
        parent_span_id=None,
        span_subtype=None,
        span_action=None,
        sync=None,
        start=None,
    ):
        """
        Create a new Span

        :param transaction: transaction object that this span relates to
        :param name: Generic name of the span
        :param span_type: type of the span, e.g. db
        :param context: context dictionary
        :param leaf: is this span a leaf span?
        :param labels: a dict of labels
        :param parent_span_id: override of the span ID
        :param span_subtype: sub type of the span, e.g. mysql
        :param span_action: sub type of the span, e.g. query
        :param sync: indicate if the span was executed synchronously or asynchronously
        :param start: timestamp, mostly useful for testing
        """
        self.id = self.get_dist_tracing_id()
        self.transaction = transaction
        self.name = name
        self.context = context if context is not None else {}
        self.leaf = leaf
        # timestamp is bit of a mix of monotonic and non-monotonic time sources.
        # we take the (non-monotonic) transaction timestamp, and add the (monotonic) difference of span
        # start time and transaction start time. In this respect, the span timestamp is guaranteed to grow
        # monotonically with respect to the transaction timestamp
        self.duration = None
        self.parent = parent
        self.parent_span_id = parent_span_id
        self.frames = None
        self.sync = sync
        self.type = span_type
        self.subtype = span_subtype
        self.action = span_action
        super(Span, self).__init__(labels=labels, start=start)
        self.timestamp = transaction.timestamp + (self.start_time - transaction.start_time)
        if self.transaction._breakdown:
            p = self.parent if self.parent else self.transaction
            p.child_started(self.start_time)

    def to_dict(self):
        result = {
            "id": self.id,
            "transaction_id": self.transaction.id,
            "trace_id": self.transaction.trace_parent.trace_id,
            # use either the explicitly set parent_span_id, or the id of the parent, or finally the transaction id
            "parent_id": self.parent_span_id or (self.parent.id if self.parent else self.transaction.id),
            "name": encoding.keyword_field(self.name),
            "type": encoding.keyword_field(self.type),
            "subtype": encoding.keyword_field(self.subtype),
            "action": encoding.keyword_field(self.action),
            "timestamp": int(self.timestamp * 1000000),  # microseconds
            "duration": self.duration * 1000,  # milliseconds
            "outcome": self.outcome,
        }
        if self.transaction.sample_rate is not None:
            result["sample_rate"] = float(self.transaction.sample_rate)
        if self.sync is not None:
            result["sync"] = self.sync
        if self.labels:
            if self.context is None:
                self.context = {}
            self.context["tags"] = self.labels
        if self.context:
            result["context"] = self.context
        if self.frames:
            result["stacktrace"] = self.frames
        return result

    def end(self, skip_frames=0, duration=None):
        """
        End this span and queue it for sending.

        :param skip_frames: amount of frames to skip from the beginning of the stack trace
        :param duration: override duration, mostly useful for testing
        :return: None
        """
        super().end(skip_frames, duration)
        tracer = self.transaction.tracer
        if not tracer.span_frames_min_duration or self.duration >= tracer.span_frames_min_duration and self.frames:
            self.frames = tracer.frames_processing_func(self.frames)[skip_frames:]
        else:
            self.frames = None
        execution_context.set_span(self.parent)
        tracer.queue_func(SPAN, self.to_dict())
        if self.transaction._breakdown:
            p = self.parent if self.parent else self.transaction
            p.child_ended(self.start_time + self.duration)
            self.transaction.track_span_duration(
                self.type, self.subtype, self.duration - self._child_durations.duration
            )

    def update_context(self, key, data):
        """
        Update the context data for given key
        :param key: the key, e.g. "db"
        :param data: a dictionary
        :return: None
        """
        current = self.context.get(key, {})
        current.update(data)
        self.context[key] = current

    def __str__(self):
        return u"{}/{}/{}".format(self.name, self.type, self.subtype)


class DroppedSpan(BaseSpan):
    __slots__ = ("leaf", "parent", "id", "context", "outcome")

    def __init__(self, parent, leaf=False, start=None, context=None):
        self.parent = parent
        self.leaf = leaf
        self.id = None
        self.context = context
        self.outcome = constants.OUTCOME.UNKNOWN
        super(DroppedSpan, self).__init__(start=start)

    def end(self, skip_frames=0, duration=None):
        super().end(skip_frames, duration)
        execution_context.set_span(self.parent)

    def child_started(self, timestamp):
        pass

    def child_ended(self, timestamp):
        pass

    def update_context(self, key, data):
        pass

    @property
    def type(self):
        return None

    @property
    def subtype(self):
        return None

    @property
    def action(self):
        return None


class Tracer(object):
    def __init__(self, frames_collector_func, frames_processing_func, queue_func, config, agent):
        self.config = config
        self.queue_func = queue_func
        self.frames_processing_func = frames_processing_func
        self.frames_collector_func = frames_collector_func
        self._agent = agent
        self._ignore_patterns = [re.compile(p) for p in config.transactions_ignore_patterns or []]

    @property
    def span_frames_min_duration(self):
        if self.config.span_frames_min_duration in (-1, None):
            return None
        else:
            return self.config.span_frames_min_duration / 1000.0

    def begin_transaction(self, transaction_type, trace_parent=None, start=None):
        """
        Start a new transactions and bind it in a thread-local variable

        :param transaction_type: type of the transaction, e.g. "request"
        :param trace_parent: an optional TraceParent object
        :param start: override the start timestamp, mostly useful for testing

        :returns the Transaction object
        """
        if trace_parent:
            is_sampled = bool(trace_parent.trace_options.recorded)
            sample_rate = trace_parent.tracestate_dict.get(constants.TRACESTATE.SAMPLE_RATE)
        else:
            is_sampled = (
                self.config.transaction_sample_rate == 1.0 or self.config.transaction_sample_rate > random.random()
            )
            if not is_sampled:
                sample_rate = "0"
            else:
                sample_rate = str(self.config.transaction_sample_rate)

        transaction = Transaction(
            self,
            transaction_type,
            trace_parent=trace_parent,
            is_sampled=is_sampled,
            start=start,
            sample_rate=sample_rate,
        )
        if trace_parent is None:
            transaction.trace_parent = TraceParent(
                constants.TRACE_CONTEXT_VERSION,
                "%032x" % random.getrandbits(128),
                transaction.id,
                TracingOptions(recorded=is_sampled),
            )
            transaction.trace_parent.add_tracestate(constants.TRACESTATE.SAMPLE_RATE, sample_rate)
        execution_context.set_transaction(transaction)
        return transaction

    def end_transaction(self, result=None, transaction_name=None, duration=None):
        """
        End the current transaction and queue it for sending
        :param result: result of the transaction, e.g. "OK" or 200
        :param transaction_name: name of the transaction
        :param duration: override duration, mostly useful for testing
        :return:
        """
        transaction = execution_context.get_transaction(clear=True)
        if transaction:
            if transaction.name is None:
                transaction.name = transaction_name if transaction_name is not None else ""
            transaction.end(duration=duration)
            if self._should_ignore(transaction.name):
                return
            if transaction.result is None:
                transaction.result = result
            self.queue_func(TRANSACTION, transaction.to_dict())
        return transaction

    def _should_ignore(self, transaction_name):
        for pattern in self._ignore_patterns:
            if pattern.search(transaction_name):
                return True
        return False


class capture_span(object):
    __slots__ = (
        "name",
        "type",
        "subtype",
        "action",
        "extra",
        "skip_frames",
        "leaf",
        "labels",
        "duration",
        "start",
        "sync",
    )

    def __init__(
        self,
        name=None,
        span_type="code.custom",
        extra=None,
        skip_frames=0,
        leaf=False,
        labels=None,
        span_subtype=None,
        span_action=None,
        start=None,
        duration=None,
        sync=None,
    ):
        self.name = name
        if span_subtype is None and "." in span_type:
<<<<<<< HEAD
            # old style dottet type, let's split it up
=======
            # old style dotted type, let's split it up
>>>>>>> 42965eea
            type_bits = span_type.split(".")
            if len(type_bits) == 2:
                span_type, span_subtype = type_bits[:2]
            else:
                span_type, span_subtype, span_action = type_bits[:3]
        self.type = span_type
        self.subtype = span_subtype
        self.action = span_action
        self.extra = extra
        self.skip_frames = skip_frames
        self.leaf = leaf
        self.labels = labels
        self.start = start
        self.duration = duration
        self.sync = sync

    def __call__(self, func):
        self.name = self.name or get_name_from_func(func)

        @functools.wraps(func)
        def decorated(*args, **kwds):
            with self:
                return func(*args, **kwds)

        return decorated

    def __enter__(self):
        transaction = execution_context.get_transaction()
        if transaction and transaction.is_sampled:
            return transaction.begin_span(
                self.name,
                self.type,
                context=self.extra,
                leaf=self.leaf,
                labels=self.labels,
                span_subtype=self.subtype,
                span_action=self.action,
                start=self.start,
                sync=self.sync,
            )

    def __exit__(self, exc_type, exc_val, exc_tb):
        transaction = execution_context.get_transaction()

        if transaction and transaction.is_sampled:
            try:
                outcome = "failure" if exc_val else "success"
                span = transaction.end_span(self.skip_frames, duration=self.duration, outcome=outcome)
<<<<<<< HEAD
                should_send = (
                    transaction.tracer._agent.check_server_version(gte=(7, 16)) if transaction.tracer._agent else True
                )
                if should_send and isinstance(span, DroppedSpan) and span.context:
=======
                if isinstance(span, DroppedSpan) and span.context:
>>>>>>> 42965eea
                    try:
                        resource = span.context["destination"]["service"]["resource"]
                        stats = transaction._dropped_span_statistics[(self.type, self.subtype, resource, span.outcome)]
                        stats["count"] += 1
                        stats["duration.sum.us"] += span.duration
                    except KeyError:
                        pass
                if exc_val and not isinstance(span, DroppedSpan):
                    try:
                        exc_val._elastic_apm_span_id = span.id
                    except AttributeError:
                        # could happen if the exception has __slots__
                        pass
            except LookupError:
                logger.debug("ended non-existing span %s of type %s", self.name, self.type)


def label(**labels):
    """
    Labels current transaction. Keys should be strings, values can be strings, booleans,
    or numerical values (int, float, Decimal)

    :param labels: key/value map of labels
    """
    transaction = execution_context.get_transaction()
    if not transaction:
        error_logger.warning("Ignored labels %s. No transaction currently active.", ", ".join(labels.keys()))
    else:
        transaction.label(**labels)


def set_transaction_name(name, override=True):
    """
    Sets the name of the transaction

    :param name: the name of the transaction
    :param override: if set to False, the name is only set if no name has been set before
    :return: None
    """
    transaction = execution_context.get_transaction()
    if not transaction:
        return
    if transaction.name is None or override:
        transaction.name = name


def set_transaction_result(result, override=True):
    """
    Sets the result of the transaction. The result could be e.g. the HTTP status class (e.g "HTTP 5xx") for
    HTTP requests, or "success"/"fail" for background tasks.

    :param name: the name of the transaction
    :param override: if set to False, the name is only set if no name has been set before
    :return: None
    """

    transaction = execution_context.get_transaction()
    if not transaction:
        return
    if transaction.result is None or override:
        transaction.result = result


def set_transaction_outcome(outcome=None, http_status_code=None, override=True):
    """
    Set the outcome of the transaction. This should only be done at the end of a transaction
    after the outcome is determined.

    If an invalid outcome is provided, an INFO level log message will be issued.

    :param outcome: the outcome of the transaction. Allowed values are "success", "failure", "unknown". None is
                    allowed if a http_status_code is provided.
    :param http_status_code: An integer value of the HTTP status code. If provided, the outcome will be determined
                             based on the status code: Success if the status is lower than 500, failure otherwise.
                             If both a valid outcome and an http_status_code is provided, the former is used
    :param override: If set to False, the outcome will only be updated if its current value is None

    :return: None
    """
    transaction = execution_context.get_transaction()
    if not transaction:
        return
    if http_status_code and outcome not in constants.OUTCOME:
        try:
            http_status_code = int(http_status_code)
            outcome = constants.OUTCOME.SUCCESS if http_status_code < 500 else constants.OUTCOME.FAILURE
        except ValueError:
            logger.info('Invalid HTTP status %r provided, outcome set to "unknown"', http_status_code)
            outcome = constants.OUTCOME.UNKNOWN
    elif outcome not in constants.OUTCOME:
        logger.info('Invalid outcome %r provided, outcome set to "unknown"', outcome)
        outcome = constants.OUTCOME.UNKNOWN
    if outcome and (transaction.outcome is None or override):
        transaction.outcome = outcome


def get_transaction_id():
    """
    Returns the current transaction ID
    """
    transaction = execution_context.get_transaction()
    if not transaction:
        return
    return transaction.id


def get_trace_parent_header():
    """
    Return the trace parent header for the current transaction.
    """
    transaction = execution_context.get_transaction()
    if not transaction or not transaction.trace_parent:
        return
    return transaction.trace_parent.to_string()


def get_trace_id():
    """
    Returns the current trace ID
    """
    transaction = execution_context.get_transaction()
    if not transaction:
        return
    return transaction.trace_parent.trace_id if transaction.trace_parent else None


def get_span_id():
    """
    Returns the current span ID
    """
    span = execution_context.get_span()
    if not span:
        return
    return span.id


def set_context(data, key="custom"):
    """
    Attach contextual data to the current transaction and errors that happen during the current transaction.

    If the transaction is not sampled, this function becomes a no-op.

    :param data: a dictionary, or a callable that returns a dictionary
    :param key: the namespace for this data
    """
    transaction = execution_context.get_transaction()
    if not (transaction and transaction.is_sampled):
        return
    if callable(data):
        data = data()

    # remove invalid characters from key names
    for k in list(data.keys()):
        if LABEL_RE.search(k):
            data[LABEL_RE.sub("_", k)] = data.pop(k)

    if key in transaction.context:
        transaction.context[key].update(data)
    else:
        transaction.context[key] = data


set_custom_context = functools.partial(set_context, key="custom")


def set_user_context(username=None, email=None, user_id=None):
    data = {}
    if username is not None:
        data["username"] = encoding.keyword_field(username)
    if email is not None:
        data["email"] = encoding.keyword_field(email)
    if user_id is not None:
        data["id"] = encoding.keyword_field(user_id)
    set_context(data, "user")<|MERGE_RESOLUTION|>--- conflicted
+++ resolved
@@ -324,12 +324,7 @@
                     "subtype": subtype,
                     "destination_service_resource": resource,
                     "outcome": outcome,
-<<<<<<< HEAD
                     "duration": {"count": v["count"], "sum": {"us": int(v["duration.sum.us"] * 1000000)}},
-=======
-                    "count": v["count"],
-                    "duration.sum.us": v["duration.sum.us"],
->>>>>>> 42965eea
                 }
                 for (stype, subtype, resource, outcome), v in self._dropped_span_statistics.items()
             ]
@@ -662,11 +657,7 @@
     ):
         self.name = name
         if span_subtype is None and "." in span_type:
-<<<<<<< HEAD
-            # old style dottet type, let's split it up
-=======
             # old style dotted type, let's split it up
->>>>>>> 42965eea
             type_bits = span_type.split(".")
             if len(type_bits) == 2:
                 span_type, span_subtype = type_bits[:2]
@@ -715,14 +706,10 @@
             try:
                 outcome = "failure" if exc_val else "success"
                 span = transaction.end_span(self.skip_frames, duration=self.duration, outcome=outcome)
-<<<<<<< HEAD
                 should_send = (
                     transaction.tracer._agent.check_server_version(gte=(7, 16)) if transaction.tracer._agent else True
                 )
                 if should_send and isinstance(span, DroppedSpan) and span.context:
-=======
-                if isinstance(span, DroppedSpan) and span.context:
->>>>>>> 42965eea
                     try:
                         resource = span.context["destination"]["service"]["resource"]
                         stats = transaction._dropped_span_statistics[(self.type, self.subtype, resource, span.outcome)]
