#  BSD 3-Clause License
#
#  Copyright (c) 2012, the Sentry Team, see AUTHORS for more details
#  Copyright (c) 2019, Elasticsearch BV
#  All rights reserved.
#
#  Redistribution and use in source and binary forms, with or without
#  modification, are permitted provided that the following conditions are met:
#
#  * Redistributions of source code must retain the above copyright notice, this
#    list of conditions and the following disclaimer.
#
#  * Redistributions in binary form must reproduce the above copyright notice,
#    this list of conditions and the following disclaimer in the documentation
#    and/or other materials provided with the distribution.
#
#  * Neither the name of the copyright holder nor the names of its
#    contributors may be used to endorse or promote products derived from
#    this software without specific prior written permission.
#
#  THIS SOFTWARE IS PROVIDED BY THE COPYRIGHT HOLDERS AND CONTRIBUTORS "AS IS"
#  AND ANY EXPRESS OR IMPLIED WARRANTIES, INCLUDING, BUT NOT LIMITED TO, THE
#  IMPLIED WARRANTIES OF MERCHANTABILITY AND FITNESS FOR A PARTICULAR PURPOSE ARE
#  DISCLAIMED. IN NO EVENT SHALL THE COPYRIGHT HOLDER OR CONTRIBUTORS BE LIABLE
#  FOR ANY DIRECT, INDIRECT, INCIDENTAL, SPECIAL, EXEMPLARY, OR CONSEQUENTIAL
#  DAMAGES (INCLUDING, BUT NOT LIMITED TO, PROCUREMENT OF SUBSTITUTE GOODS OR
#  SERVICES; LOSS OF USE, DATA, OR PROFITS; OR BUSINESS INTERRUPTION) HOWEVER
#  CAUSED AND ON ANY THEORY OF LIABILITY, WHETHER IN CONTRACT, STRICT LIABILITY,
#  OR TORT (INCLUDING NEGLIGENCE OR OTHERWISE) ARISING IN ANY WAY OUT OF THE USE


from __future__ import absolute_import

import starlette
from starlette.middleware.base import BaseHTTPMiddleware, RequestResponseEndpoint
from starlette.requests import Request
from starlette.responses import Response
from starlette.types import ASGIApp

import elasticapm
import elasticapm.instrumentation.control
from elasticapm.base import Client
from elasticapm.conf import constants
from elasticapm.contrib.asyncio.traces import set_context
from elasticapm.contrib.starlette.utils import get_data_from_request, get_data_from_response
from elasticapm.utils.disttracing import TraceParent
from elasticapm.utils.logging import get_logger

logger = get_logger("elasticapm.errors.client")


def make_apm_client(config: dict, client_cls=Client, **defaults) -> Client:
    """Builds ElasticAPM client.

    Args:
        config (dict): Dictionary of Client configuration. All keys must be uppercase. See `elasticapm.conf.Config`.
        client_cls (Client): Must be Client or its child.
        **defaults: Additional parameters for Client. See `elasticapm.base.Client`

    Returns:
        Client
    """
    if "framework_name" not in defaults:
        defaults["framework_name"] = "starlette"
        defaults["framework_version"] = starlette.__version__

    return client_cls(config, **defaults)


class ElasticAPM(BaseHTTPMiddleware):
    """
    Starlette / FastAPI middleware for Elastic APM capturing.

    >>> elasticapm = make_apm_client({
        >>> 'SERVICE_NAME': 'myapp',
        >>> 'DEBUG': True,
        >>> 'SERVER_URL': 'http://localhost:8200',
        >>> 'CAPTURE_HEADERS': True,
        >>> 'CAPTURE_BODY': 'all'
    >>> })

    >>> app.add_middleware(ElasticAPM, client=elasticapm)

    Pass an arbitrary APP_NAME and SECRET_TOKEN::

    >>> elasticapm = ElasticAPM(app, service_name='myapp', secret_token='asdasdasd')

    Pass an explicit client::

    >>> elasticapm = ElasticAPM(app, client=client)

    Automatically configure logging::

    >>> elasticapm = ElasticAPM(app, logging=True)

    Capture an exception::

    >>> try:
    >>>     1 / 0
    >>> except ZeroDivisionError:
    >>>     elasticapm.capture_exception()

    Capture a message::

    >>> elasticapm.capture_message('hello, world!')
    """

    def __init__(self, app: ASGIApp, client: Client):
        """

        Args:
            app (ASGIApp): Starlette app
            client (Client): ElasticAPM Client
        """
        self.client = client

        if self.client.config.instrument:
            elasticapm.instrumentation.control.instrument()

        super().__init__(app)

    async def dispatch(self, request: Request, call_next: RequestResponseEndpoint) -> Response:
        """Processes the whole request APM capturing.

        Args:
            request (Request)
            call_next (RequestResponseEndpoint): Next request process in Starlette.

        Returns:
            Response
        """
        await self._request_started(request)

        try:
            response = await call_next(request)
        except Exception:
            await self.capture_exception(
                context={"request": await get_data_from_request(request, self.client.config, constants.ERROR)}
            )
            elasticapm.set_transaction_result("HTTP 5xx", override=False)
            elasticapm.set_context({"status_code": 500}, "response")

            raise
        else:
            await self._request_finished(response)
        finally:
            self.client.end_transaction()

        return response

    async def capture_exception(self, *args, **kwargs):
        """Captures your exception.

        Args:
            *args:
            **kwargs:
        """
        self.client.capture_exception(*args, **kwargs)

    async def capture_message(self, *args, **kwargs):
        """Captures your message.

        Args:
            *args: Whatever
            **kwargs: Whatever
        """
        self.client.capture_message(*args, **kwargs)

    async def _request_started(self, request: Request):
        """Captures the begin of the request processing to APM.

        Args:
            request (Request)
        """
<<<<<<< HEAD
        if not self.client.should_ignore_url(request.url.path):
            trace_parent = TraceParent.from_headers(dict(request.headers))
            self.client.begin_transaction("request", trace_parent=trace_parent)

            await set_context(
                lambda: get_data_from_request(
                    request,
                    capture_body=self.client.config.capture_body in ("transactions", "all"),
                    capture_headers=self.client.config.capture_headers,
                ),
                "request",
            )
            elasticapm.set_transaction_name("{} {}".format(request.method, request.url.path), override=False)
=======
        trace_parent = TraceParent.from_headers(dict(request.headers))
        self.client.begin_transaction("request", trace_parent=trace_parent)

        await set_context(lambda: get_data_from_request(request, self.client.config, constants.TRANSACTION), "request")
        elasticapm.set_transaction_name("{} {}".format(request.method, request.url.path), override=False)
>>>>>>> d16afc7f

    async def _request_finished(self, response: Response):
        """Captures the end of the request processing to APM.

        Args:
            response (Response)
        """
        await set_context(
            lambda: get_data_from_response(response, self.client.config, constants.TRANSACTION), "response"
        )

        result = "HTTP {}xx".format(response.status_code // 100)
        elasticapm.set_transaction_result(result, override=False)<|MERGE_RESOLUTION|>--- conflicted
+++ resolved
@@ -172,27 +172,14 @@
         Args:
             request (Request)
         """
-<<<<<<< HEAD
         if not self.client.should_ignore_url(request.url.path):
             trace_parent = TraceParent.from_headers(dict(request.headers))
             self.client.begin_transaction("request", trace_parent=trace_parent)
 
             await set_context(
-                lambda: get_data_from_request(
-                    request,
-                    capture_body=self.client.config.capture_body in ("transactions", "all"),
-                    capture_headers=self.client.config.capture_headers,
-                ),
-                "request",
+                lambda: get_data_from_request(request, self.client.config, constants.TRANSACTION), "request"
             )
             elasticapm.set_transaction_name("{} {}".format(request.method, request.url.path), override=False)
-=======
-        trace_parent = TraceParent.from_headers(dict(request.headers))
-        self.client.begin_transaction("request", trace_parent=trace_parent)
-
-        await set_context(lambda: get_data_from_request(request, self.client.config, constants.TRANSACTION), "request")
-        elasticapm.set_transaction_name("{} {}".format(request.method, request.url.path), override=False)
->>>>>>> d16afc7f
 
     async def _request_finished(self, response: Response):
         """Captures the end of the request processing to APM.
