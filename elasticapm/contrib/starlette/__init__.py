#  BSD 3-Clause License
#
#  Copyright (c) 2012, the Sentry Team, see AUTHORS for more details
#  Copyright (c) 2019, Elasticsearch BV
#  All rights reserved.
#
#  Redistribution and use in source and binary forms, with or without
#  modification, are permitted provided that the following conditions are met:
#
#  * Redistributions of source code must retain the above copyright notice, this
#    list of conditions and the following disclaimer.
#
#  * Redistributions in binary form must reproduce the above copyright notice,
#    this list of conditions and the following disclaimer in the documentation
#    and/or other materials provided with the distribution.
#
#  * Neither the name of the copyright holder nor the names of its
#    contributors may be used to endorse or promote products derived from
#    this software without specific prior written permission.
#
#  THIS SOFTWARE IS PROVIDED BY THE COPYRIGHT HOLDERS AND CONTRIBUTORS "AS IS"
#  AND ANY EXPRESS OR IMPLIED WARRANTIES, INCLUDING, BUT NOT LIMITED TO, THE
#  IMPLIED WARRANTIES OF MERCHANTABILITY AND FITNESS FOR A PARTICULAR PURPOSE ARE
#  DISCLAIMED. IN NO EVENT SHALL THE COPYRIGHT HOLDER OR CONTRIBUTORS BE LIABLE
#  FOR ANY DIRECT, INDIRECT, INCIDENTAL, SPECIAL, EXEMPLARY, OR CONSEQUENTIAL
#  DAMAGES (INCLUDING, BUT NOT LIMITED TO, PROCUREMENT OF SUBSTITUTE GOODS OR
#  SERVICES; LOSS OF USE, DATA, OR PROFITS; OR BUSINESS INTERRUPTION) HOWEVER
#  CAUSED AND ON ANY THEORY OF LIABILITY, WHETHER IN CONTRACT, STRICT LIABILITY,
#  OR TORT (INCLUDING NEGLIGENCE OR OTHERWISE) ARISING IN ANY WAY OUT OF THE USE


from __future__ import absolute_import

import starlette
from starlette.middleware.base import BaseHTTPMiddleware, RequestResponseEndpoint
from starlette.requests import Request
from starlette.responses import Response
from starlette.routing import Match
from starlette.types import ASGIApp

import elasticapm
import elasticapm.instrumentation.control
from elasticapm.base import Client
from elasticapm.conf import constants
from elasticapm.contrib.asyncio.traces import set_context
from elasticapm.contrib.starlette.utils import get_data_from_request, get_data_from_response
from elasticapm.utils.disttracing import TraceParent
from elasticapm.utils.logging import get_logger

logger = get_logger("elasticapm.errors.client")


def make_apm_client(config: dict, client_cls=Client, **defaults) -> Client:
    """Builds ElasticAPM client.

    Args:
        config (dict): Dictionary of Client configuration. All keys must be uppercase. See `elasticapm.conf.Config`.
        client_cls (Client): Must be Client or its child.
        **defaults: Additional parameters for Client. See `elasticapm.base.Client`

    Returns:
        Client
    """
    if "framework_name" not in defaults:
        defaults["framework_name"] = "starlette"
        defaults["framework_version"] = starlette.__version__

    return client_cls(config, **defaults)


class ElasticAPM(BaseHTTPMiddleware):
    """
    Starlette / FastAPI middleware for Elastic APM capturing.

    >>> elasticapm = make_apm_client({
        >>> 'SERVICE_NAME': 'myapp',
        >>> 'DEBUG': True,
        >>> 'SERVER_URL': 'http://localhost:8200',
        >>> 'CAPTURE_HEADERS': True,
        >>> 'CAPTURE_BODY': 'all'
    >>> })

    >>> app.add_middleware(ElasticAPM, client=elasticapm)

    Pass an arbitrary APP_NAME and SECRET_TOKEN::

    >>> elasticapm = ElasticAPM(app, service_name='myapp', secret_token='asdasdasd')

    Pass an explicit client::

    >>> elasticapm = ElasticAPM(app, client=client)

    Automatically configure logging::

    >>> elasticapm = ElasticAPM(app, logging=True)

    Capture an exception::

    >>> try:
    >>>     1 / 0
    >>> except ZeroDivisionError:
    >>>     elasticapm.capture_exception()

    Capture a message::

    >>> elasticapm.capture_message('hello, world!')
    """

    def __init__(self, app: ASGIApp, client: Client):
        """

        Args:
            app (ASGIApp): Starlette app
            client (Client): ElasticAPM Client
        """
        self.client = client

        if self.client.config.instrument:
            elasticapm.instrumentation.control.instrument()

        super().__init__(app)

    async def dispatch(self, request: Request, call_next: RequestResponseEndpoint) -> Response:
        """Processes the whole request APM capturing.

        Args:
            request (Request)
            call_next (RequestResponseEndpoint): Next request process in Starlette.

        Returns:
            Response
        """
        await self._request_started(request)

        try:
            response = await call_next(request)
            elasticapm.set_transaction_outcome(constants.OUTCOME.SUCCESS, override=False)
        except Exception:
            await self.capture_exception(
                context={"request": await get_data_from_request(request, self.client.config, constants.ERROR)}
            )
            elasticapm.set_transaction_result("HTTP 5xx", override=False)
            elasticapm.set_transaction_outcome(constants.OUTCOME.FAILURE, override=False)
            elasticapm.set_context({"status_code": 500}, "response")

            raise
        else:
            await self._request_finished(response)
        finally:
            self.client.end_transaction()

        return response

    async def capture_exception(self, *args, **kwargs):
        """Captures your exception.

        Args:
            *args:
            **kwargs:
        """
        self.client.capture_exception(*args, **kwargs)

    async def capture_message(self, *args, **kwargs):
        """Captures your message.

        Args:
            *args: Whatever
            **kwargs: Whatever
        """
        self.client.capture_message(*args, **kwargs)

    async def _request_started(self, request: Request):
        """Captures the begin of the request processing to APM.

        Args:
            request (Request)
        """
        if not self.client.should_ignore_url(request.url.path):
            trace_parent = TraceParent.from_headers(dict(request.headers))
            self.client.begin_transaction("request", trace_parent=trace_parent)

<<<<<<< HEAD
        await set_context(lambda: get_data_from_request(request, self.client.config, constants.TRANSACTION), "request")
        transaction_name = self.get_route_name(request) or request.url.path
        elasticapm.set_transaction_name("{} {}".format(request.method, transaction_name), override=False)
=======
            await set_context(
                lambda: get_data_from_request(request, self.client.config, constants.TRANSACTION), "request"
            )
            elasticapm.set_transaction_name("{} {}".format(request.method, request.url.path), override=False)
>>>>>>> d829eae7

    async def _request_finished(self, response: Response):
        """Captures the end of the request processing to APM.

        Args:
            response (Response)
        """
        await set_context(
            lambda: get_data_from_response(response, self.client.config, constants.TRANSACTION), "response"
        )

        result = "HTTP {}xx".format(response.status_code // 100)
        elasticapm.set_transaction_result(result, override=False)

    def get_route_name(self, request: Request) -> str:
        route_name = None
        app = request.app
        scope = request.scope
        routes = app.routes

        for route in routes:
            match, _ = route.matches(scope)
            if match == Match.FULL:
                route_name = route.path
                break
            elif match == Match.PARTIAL and route_name is None:
                route_name = route.path
        # Starlette magically redirects requests if the path matches a route name with a trailing slash
        # appended or removed. To not spam the transaction names list, we do the same here and put these
        # redirects all in the same "redirect trailing slashes" transaction name
        if not route_name and app.router.redirect_slashes and scope["path"] != "/":
            redirect_scope = dict(scope)
            if scope["path"].endswith("/"):
                redirect_scope["path"] = scope["path"][:-1]
                trim = True
            else:
                redirect_scope["path"] = scope["path"] + "/"
                trim = False
            for route in routes:
                match, _ = route.matches(redirect_scope)
                if match != Match.NONE:
                    route_name = route.path + "/" if trim else route.path[:-1]
                    break
        return route_name<|MERGE_RESOLUTION|>--- conflicted
+++ resolved
@@ -179,16 +179,11 @@
             trace_parent = TraceParent.from_headers(dict(request.headers))
             self.client.begin_transaction("request", trace_parent=trace_parent)
 
-<<<<<<< HEAD
-        await set_context(lambda: get_data_from_request(request, self.client.config, constants.TRANSACTION), "request")
-        transaction_name = self.get_route_name(request) or request.url.path
-        elasticapm.set_transaction_name("{} {}".format(request.method, transaction_name), override=False)
-=======
             await set_context(
                 lambda: get_data_from_request(request, self.client.config, constants.TRANSACTION), "request"
             )
-            elasticapm.set_transaction_name("{} {}".format(request.method, request.url.path), override=False)
->>>>>>> d829eae7
+            transaction_name = self.get_route_name(request) or request.url.path
+            elasticapm.set_transaction_name("{} {}".format(request.method, transaction_name), override=False)
 
     async def _request_finished(self, response: Response):
         """Captures the end of the request processing to APM.
