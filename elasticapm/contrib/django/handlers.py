--- conflicted
+++ resolved
@@ -51,17 +51,7 @@
 
     @property
     def client(self):
-<<<<<<< HEAD
-        try:
-            app = apps.get_app_config("elasticapm")
-            if not app.client:
-                logger.warning("Can't send log message to APM server, Django apps not initialized yet")
-            return app.client
-        except LookupError:
-            logger.warning("Can't send log message to APM server, elasticapm.contrib.django not in INSTALLED_APPS")
-=======
         return get_client()
->>>>>>> 55b0a829
 
     def _emit(self, record, **kwargs):
         from elasticapm.contrib.django.middleware import LogMiddleware
