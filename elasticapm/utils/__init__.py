--- conflicted
+++ resolved
@@ -28,15 +28,7 @@
 #  CAUSED AND ON ANY THEORY OF LIABILITY, WHETHER IN CONTRACT, STRICT LIABILITY,
 #  OR TORT (INCLUDING NEGLIGENCE OR OTHERWISE) ARISING IN ANY WAY OUT OF THE USE
 
-
-<<<<<<< HEAD
-Large portions are
-:copyright: (c) 2010 by the Sentry Team, see AUTHORS for more details.
-:license: BSD, see LICENSE for more details.
-"""
 import base64
-=======
->>>>>>> 8ad77b40
 import os
 from functools import partial
 
