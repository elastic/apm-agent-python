--- conflicted
+++ resolved
@@ -142,11 +142,7 @@
     return host
 
 
-<<<<<<< HEAD
-def url_to_destination_resource(url):
-=======
-def url_to_destination(url: str, service_type: str = "external") -> dict:
->>>>>>> 96247752
+def url_to_destination_resource(url: str) -> dict:
     parts = compat.urlparse.urlsplit(url)
     hostname = parts.hostname if parts.hostname else ""
     # preserve brackets for IPv6 URLs
