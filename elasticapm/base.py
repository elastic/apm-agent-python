#  BSD 3-Clause License
#
#  Copyright (c) 2012, the Sentry Team, see AUTHORS for more details
#  Copyright (c) 2019, Elasticsearch BV
#  All rights reserved.
#
#  Redistribution and use in source and binary forms, with or without
#  modification, are permitted provided that the following conditions are met:
#
#  * Redistributions of source code must retain the above copyright notice, this
#    list of conditions and the following disclaimer.
#
#  * Redistributions in binary form must reproduce the above copyright notice,
#    this list of conditions and the following disclaimer in the documentation
#    and/or other materials provided with the distribution.
#
#  * Neither the name of the copyright holder nor the names of its
#    contributors may be used to endorse or promote products derived from
#    this software without specific prior written permission.
#
#  THIS SOFTWARE IS PROVIDED BY THE COPYRIGHT HOLDERS AND CONTRIBUTORS "AS IS"
#  AND ANY EXPRESS OR IMPLIED WARRANTIES, INCLUDING, BUT NOT LIMITED TO, THE
#  IMPLIED WARRANTIES OF MERCHANTABILITY AND FITNESS FOR A PARTICULAR PURPOSE ARE
#  DISCLAIMED. IN NO EVENT SHALL THE COPYRIGHT HOLDER OR CONTRIBUTORS BE LIABLE
#  FOR ANY DIRECT, INDIRECT, INCIDENTAL, SPECIAL, EXEMPLARY, OR CONSEQUENTIAL
#  DAMAGES (INCLUDING, BUT NOT LIMITED TO, PROCUREMENT OF SUBSTITUTE GOODS OR
#  SERVICES; LOSS OF USE, DATA, OR PROFITS; OR BUSINESS INTERRUPTION) HOWEVER
#  CAUSED AND ON ANY THEORY OF LIABILITY, WHETHER IN CONTRACT, STRICT LIABILITY,
#  OR TORT (INCLUDING NEGLIGENCE OR OTHERWISE) ARISING IN ANY WAY OUT OF THE USE


from __future__ import absolute_import

import inspect
import logging
import os
import platform
import socket
import sys
import time
import warnings
from copy import deepcopy

import elasticapm
from elasticapm.conf import Config, ConfigVersion, constants, update_config
from elasticapm.conf.constants import ERROR
from elasticapm.metrics.base_metrics import MetricsRegistry
from elasticapm.traces import Tracer, execution_context
from elasticapm.utils import cgroup, compat, is_master_process, stacks, varmap
from elasticapm.utils.encoding import keyword_field, shorten, transform
from elasticapm.utils.module_import import import_string
from elasticapm.utils.threading import IntervalTimer

__all__ = ("Client",)


class Client(object):
    """
    The base ElasticAPM client, which handles communication over the
    HTTP API to the APM Server.

    Will read default configuration from the environment variable
    ``ELASTIC_APM_APP_NAME`` and ``ELASTIC_APM_SECRET_TOKEN``
    if available. ::

    >>> from elasticapm import Client

    >>> # Read configuration from environment
    >>> client = Client()

    >>> # Configure the client manually
    >>> client = Client(
    >>>     include_paths=['my.package'],
    >>>     service_name='myapp',
    >>>     secret_token='secret_token',
    >>> )

    >>> # Record an exception
    >>> try:
    >>>     1/0
    >>> except ZeroDivisionError:
    >>>     ident = client.capture_exception()
    >>>     print ("Exception caught; reference is %%s" %% ident)
    """

    logger = logging.getLogger("elasticapm")

    def __init__(self, config=None, **inline):
        # configure loggers first
        cls = self.__class__
        self.logger = logging.getLogger("%s.%s" % (cls.__module__, cls.__name__))
        self.error_logger = logging.getLogger("elasticapm.errors")

        self.tracer = None
        self.processors = []
        self.filter_exception_types_dict = {}
        self._service_info = None

        config = Config(config, inline_dict=inline)
        if config.errors:
            for msg in config.errors.values():
                self.error_logger.error(msg)
            config.disable_send = True
        self.config = ConfigVersion(config, version=None)

        headers = {
            "Content-Type": "application/x-ndjson",
            "Content-Encoding": "gzip",
            "User-Agent": "elasticapm-python/%s" % elasticapm.VERSION,
        }

        if self.config.secret_token:
            headers["Authorization"] = "Bearer %s" % self.config.secret_token
        transport_kwargs = {
            "metadata": self._build_metadata(),
            "headers": headers,
            "verify_server_cert": self.config.verify_server_cert,
            "server_cert": self.config.server_cert,
            "timeout": self.config.server_timeout,
            "max_flush_time": self.config.api_request_time / 1000.0,
            "max_buffer_size": self.config.api_request_size,
        }
        self._api_endpoint_url = compat.urlparse.urljoin(
            self.config.server_url if self.config.server_url.endswith("/") else self.config.server_url + "/",
            constants.EVENTS_API_PATH,
        )
        self._transport = import_string(self.config.transport_class)(self._api_endpoint_url, **transport_kwargs)

        for exc_to_filter in self.config.filter_exception_types or []:
            exc_to_filter_type = exc_to_filter.split(".")[-1]
            exc_to_filter_module = ".".join(exc_to_filter.split(".")[:-1])
            self.filter_exception_types_dict[exc_to_filter_type] = exc_to_filter_module

        self.processors = [import_string(p) for p in self.config.processors] if self.config.processors else []

        if platform.python_implementation() == "PyPy":
            # PyPy introduces a `_functools.partial.__call__` frame due to our use
            # of `partial` in AbstractInstrumentedModule
            skip_modules = ("elasticapm.", "_functools")
        else:
            skip_modules = ("elasticapm.",)

        self.tracer = Tracer(
            frames_collector_func=lambda: list(
                stacks.iter_stack_frames(start_frame=inspect.currentframe(), skip_top_modules=skip_modules)
            ),
            frames_processing_func=lambda frames: self._get_stack_info_for_trace(
                frames,
                library_frame_context_lines=self.config.source_lines_span_library_frames,
                in_app_frame_context_lines=self.config.source_lines_span_app_frames,
                with_locals=self.config.collect_local_variables in ("all", "transactions"),
                locals_processor_func=lambda local_var: varmap(
                    lambda k, v: shorten(
                        v,
                        list_length=self.config.local_var_list_max_length,
                        string_length=self.config.local_var_max_length,
                    ),
                    local_var,
                ),
            ),
            queue_func=self.queue,
<<<<<<< HEAD
            config=self.config,
=======
            sample_rate=self.config.transaction_sample_rate,
            max_spans=self.config.transaction_max_spans,
            span_frames_min_duration=self.config.span_frames_min_duration,
            ignore_patterns=self.config.transactions_ignore_patterns,
            agent=self,
>>>>>>> 22d4f3fe
        )
        self.include_paths_re = stacks.get_path_regex(self.config.include_paths) if self.config.include_paths else None
        self.exclude_paths_re = stacks.get_path_regex(self.config.exclude_paths) if self.config.exclude_paths else None
        self._metrics = MetricsRegistry(
            self.config.metrics_interval / 1000.0, self.queue, ignore_patterns=self.config.disable_metrics
        )
        for path in self.config.metrics_sets:
            self._metrics.register(path)
        if self.config.breakdown_metrics:
            self._metrics.register("elasticapm.metrics.sets.breakdown.BreakdownMetricSet")
        compat.atexit_register(self.close)
        self._config_updater = IntervalTimer(
            update_config, 3, "eapm conf updater", daemon=True, args=(self,), evaluate_function_interval=True
        )
        self._config_updater.start()

    def get_handler(self, name):
        return import_string(name)

    def capture(self, event_type, date=None, context=None, custom=None, stack=None, handled=True, **kwargs):
        """
        Captures and processes an event and pipes it off to Client.send.
        """
        if event_type == "Exception":
            # never gather log stack for exceptions
            stack = False
        data = self._build_msg_for_logging(
            event_type, date=date, context=context, custom=custom, stack=stack, handled=handled, **kwargs
        )

        if data:
            # queue data, and flush the queue if this is an unhandled exception
            self.queue(ERROR, data, flush=not handled)
            return data["id"]

    def capture_message(self, message=None, param_message=None, **kwargs):
        """
        Creates an event from ``message``.

        >>> client.capture_message('My event just happened!')
        """
        return self.capture("Message", message=message, param_message=param_message, **kwargs)

    def capture_exception(self, exc_info=None, handled=True, **kwargs):
        """
        Creates an event from an exception.

        >>> try:
        >>>     exc_info = sys.exc_info()
        >>>     client.capture_exception(exc_info)
        >>> finally:
        >>>     del exc_info

        If exc_info is not provided, or is set to True, then this method will
        perform the ``exc_info = sys.exc_info()`` and the requisite clean-up
        for you.
        """
        return self.capture("Exception", exc_info=exc_info, handled=handled, **kwargs)

    def queue(self, event_type, data, flush=False):
        if self.config.disable_send:
            return
        # Run the data through processors
        for processor in self.processors:
            if not hasattr(processor, "event_types") or event_type in processor.event_types:
                data = processor(self, data)
        if flush and is_master_process():
            # don't flush in uWSGI master process to avoid ending up in an unpredictable threading state
            flush = False
        self._transport.queue(event_type, data, flush)

    def begin_transaction(self, transaction_type, trace_parent=None):
        """Register the start of a transaction on the client
        """
        return self.tracer.begin_transaction(transaction_type, trace_parent=trace_parent)

    def end_transaction(self, name=None, result=""):
        transaction = self.tracer.end_transaction(result, name)
        return transaction

    def close(self):
        if self._metrics:
            self._metrics._stop_collect_timer()
        self._transport.close()

    def get_service_info(self):
        if self._service_info:
            return self._service_info
        language_version = platform.python_version()
        if hasattr(sys, "pypy_version_info"):
            runtime_version = ".".join(map(str, sys.pypy_version_info[:3]))
        else:
            runtime_version = language_version
        result = {
            "name": keyword_field(self.config.service_name),
            "environment": keyword_field(self.config.environment),
            "version": keyword_field(self.config.service_version),
            "agent": {"name": "python", "version": elasticapm.VERSION},
            "language": {"name": "python", "version": keyword_field(platform.python_version())},
            "runtime": {
                "name": keyword_field(platform.python_implementation()),
                "version": keyword_field(runtime_version),
            },
        }
        if self.config.framework_name:
            result["framework"] = {
                "name": keyword_field(self.config.framework_name),
                "version": keyword_field(self.config.framework_version),
            }
        self._service_info = result
        return result

    def get_process_info(self):
        return {
            "pid": os.getpid(),
            "ppid": os.getppid() if hasattr(os, "getppid") else None,
            "argv": sys.argv,
            "title": None,  # Note: if we implement this, the value needs to be wrapped with keyword_field
        }

    def get_system_info(self):
        system_data = {
            "hostname": keyword_field(socket.gethostname()),
            "architecture": platform.machine(),
            "platform": platform.system().lower(),
        }
        system_data.update(cgroup.get_cgroup_container_metadata())
        pod_name = os.environ.get("KUBERNETES_POD_NAME") or system_data["hostname"]
        changed = False
        if "kubernetes" in system_data:
            k8s = system_data["kubernetes"]
            k8s["pod"]["name"] = pod_name
        else:
            k8s = {"pod": {"name": pod_name}}
        # get kubernetes metadata from environment
        if "KUBERNETES_NODE_NAME" in os.environ:
            k8s["node"] = {"name": os.environ["KUBERNETES_NODE_NAME"]}
            changed = True
        if "KUBERNETES_NAMESPACE" in os.environ:
            k8s["namespace"] = os.environ["KUBERNETES_NAMESPACE"]
            changed = True
        if "KUBERNETES_POD_UID" in os.environ:
            # this takes precedence over any value from /proc/self/cgroup
            k8s["pod"]["uid"] = os.environ["KUBERNETES_POD_UID"]
            changed = True
        if changed:
            system_data["kubernetes"] = k8s
        return system_data

    def _build_metadata(self):
        return {
            "service": self.get_service_info(),
            "process": self.get_process_info(),
            "system": self.get_system_info(),
        }

    def _build_msg_for_logging(
        self, event_type, date=None, context=None, custom=None, stack=None, handled=True, **kwargs
    ):
        """
        Captures, processes and serializes an event into a dict object
        """
        transaction = execution_context.get_transaction()
        if transaction:
            transaction_context = deepcopy(transaction.context)
        else:
            transaction_context = {}
        event_data = {}
        if custom is None:
            custom = {}
        if date is not None:
            warnings.warn(
                "The date argument is no longer evaluated and will be removed in a future release", DeprecationWarning
            )
        date = time.time()
        if stack is None:
            stack = self.config.auto_log_stacks
        if context:
            transaction_context.update(context)
            context = transaction_context
        else:
            context = transaction_context
        event_data["context"] = context
        if transaction and transaction.labels:
            context["tags"] = deepcopy(transaction.labels)

        # if '.' not in event_type:
        # Assume it's a builtin
        event_type = "elasticapm.events.%s" % event_type

        handler = self.get_handler(event_type)
        result = handler.capture(self, **kwargs)
        if self._filter_exception_type(result):
            return
        # data (explicit) culprit takes over auto event detection
        culprit = result.pop("culprit", None)
        if custom.get("culprit"):
            culprit = custom.pop("culprit")

        for k, v in compat.iteritems(result):
            if k not in event_data:
                event_data[k] = v

        log = event_data.get("log", {})
        if stack and "stacktrace" not in log:
            if stack is True:
                frames = stacks.iter_stack_frames(skip=3)
            else:
                frames = stack
            frames = stacks.get_stack_info(
                frames,
                with_locals=self.config.collect_local_variables in ("errors", "all"),
                library_frame_context_lines=self.config.source_lines_error_library_frames,
                in_app_frame_context_lines=self.config.source_lines_error_app_frames,
                include_paths_re=self.include_paths_re,
                exclude_paths_re=self.exclude_paths_re,
                locals_processor_func=lambda local_var: varmap(
                    lambda k, v: shorten(
                        v,
                        list_length=self.config.local_var_list_max_length,
                        string_length=self.config.local_var_max_length,
                    ),
                    local_var,
                ),
            )
            log["stacktrace"] = frames

        if "stacktrace" in log and not culprit:
            culprit = stacks.get_culprit(log["stacktrace"], self.config.include_paths, self.config.exclude_paths)

        if "level" in log and isinstance(log["level"], compat.integer_types):
            log["level"] = logging.getLevelName(log["level"]).lower()

        if log:
            event_data["log"] = log

        if culprit:
            event_data["culprit"] = culprit

        if "custom" in context:
            context["custom"].update(custom)
        else:
            context["custom"] = custom

        # Make sure all data is coerced
        event_data = transform(event_data)
        if "exception" in event_data:
            event_data["exception"]["handled"] = bool(handled)

        event_data["timestamp"] = int(date * 1000000)

        if transaction:
            if transaction.trace_parent:
                event_data["trace_id"] = transaction.trace_parent.trace_id
            event_data["parent_id"] = transaction.id
            event_data["transaction_id"] = transaction.id
            event_data["transaction"] = {"sampled": transaction.is_sampled, "type": transaction.transaction_type}

        return event_data

    def _filter_exception_type(self, data):
        exception = data.get("exception")
        if not exception:
            return False

        exc_type = exception.get("type")
        exc_module = exception.get("module")
        if exc_module == "None":
            exc_module = None

        if exc_type in self.filter_exception_types_dict:
            exc_to_filter_module = self.filter_exception_types_dict[exc_type]
            if not exc_to_filter_module or exc_to_filter_module == exc_module:
                if exc_module:
                    exc_name = "%s.%s" % (exc_module, exc_type)
                else:
                    exc_name = exc_type
                self.logger.info("Ignored %s exception due to exception type filter", exc_name)
                return True
        return False

    def _get_stack_info_for_trace(
        self,
        frames,
        library_frame_context_lines=None,
        in_app_frame_context_lines=None,
        with_locals=True,
        locals_processor_func=None,
    ):
        """Overrideable in derived clients to add frames/info, e.g. templates"""
        return stacks.get_stack_info(
            frames,
            library_frame_context_lines=library_frame_context_lines,
            in_app_frame_context_lines=in_app_frame_context_lines,
            with_locals=with_locals,
            include_paths_re=self.include_paths_re,
            exclude_paths_re=self.exclude_paths_re,
            locals_processor_func=locals_processor_func,
        )


class DummyClient(Client):
    """Sends messages into an empty void"""

    def send(self, url, **kwargs):
        return None<|MERGE_RESOLUTION|>--- conflicted
+++ resolved
@@ -159,15 +159,8 @@
                 ),
             ),
             queue_func=self.queue,
-<<<<<<< HEAD
             config=self.config,
-=======
-            sample_rate=self.config.transaction_sample_rate,
-            max_spans=self.config.transaction_max_spans,
-            span_frames_min_duration=self.config.span_frames_min_duration,
-            ignore_patterns=self.config.transactions_ignore_patterns,
             agent=self,
->>>>>>> 22d4f3fe
         )
         self.include_paths_re = stacks.get_path_regex(self.config.include_paths) if self.config.include_paths else None
         self.exclude_paths_re = stacks.get_path_regex(self.config.exclude_paths) if self.config.exclude_paths else None
