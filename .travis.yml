sudo: false
language: python
python:
- nightly
- "3.5"
- "3.6"

env:
  global:
  - PIP_CACHE="$HOME/.pip_cache"'
  - RUN_SCRIPT="./travis/run_tests.sh"
  - POSTGRES_DB=elasticapm_test
  - TWINE_USERNAME=piquadrat
  matrix:
  - WEBFRAMEWORK=django-master
  - WEBFRAMEWORK=flask-master
  - WEBFRAMEWORK=tornado-master

matrix:
  exclude:
  allow_failures:
<<<<<<< HEAD
  - env:
    - WEBFRAMEWORK=django-master
    - WEBFRAMEWORK=flask-master
    - WEBFRAMEWORK=tornado-master
=======
  - env: WEBFRAMEWORK=django-master
  - env: WEBFRAMEWORK=flask-master
>>>>>>> df998761
  - python: nightly
  include:
  - stage: build
    if: tag =~ ^v\d # only build if this is a version-tag
    dist: trusty
    python: "3.6"
    sudo: required
    services:
      - docker
    script:
      - pip install cibuildwheel==0.8.0
      - cibuildwheel --output-dir wheelhouse/
      - python -m pip install twine
      - python setup.py sdist
      - python -m twine upload --skip-existing --repository-url https://upload.pypi.org/legacy/ dist/*.tar.gz
      - python -m twine upload --skip-existing --repository-url https://upload.pypi.org/legacy/ wheelhouse/*.whl
    env:
      - CIBW_ENVIRONMENT="PIP_CACHE=/host/.pip"
      - CIBW_BEFORE_BUILD="rm -rf build elastic_apm.egg-info tests"
      - CIBW_SKIP=cp33
#      - CIBW_TEST_REQUIRES="pytest pytest-django mock pytest-catchlog"
#      - CIBW_BEFORE_BUILD="yum -y install zeromq-devel libevent-devel && {pip} install -r tests/requirements/requirements-base.txt --cache-dir /host/.pip"
#      - CIBW_TEST_COMMAND="cd {project} && py.test -m 'not integrationtest' {project}/tests --ignore={project}/tests/asyncio"
    after_script:

stages:
  - linters
  - test
  - build

before_script:
- psql -c 'create database elasticapm_test;' -U postgres
- mkdir -p "$PIP_CACHE"
- mkdir -p wheelhouse
script:
- bash $RUN_SCRIPT

addons:
  apt:
    sources:
     - mongodb-3.0-precise
    packages:
     - libevent-dev
     - libzmq3-dev
     - mongodb-org-server
     - xsltproc
     - libxml2-utils
  postgresql: '9.4'
cache:
  directories:
  - "$HOME/.pip_cache"

notifications:
  email: false
  slack:
    secure: LcTTbTj0Px0/9Bs/S/uwbhkdULlj1YVdHnU8F/kOa3bq2QdCTptqB719r6BnzHvW+QGyADvDZ25UncVXFuLuHY67ZYfmyZ/H2cj0nrRSuYdPct0avhVbT/3s50GlNWK5qkfZDuqw6szYTFrgFWJcr5dl7Zf6Vovcvd38uaYOdno=
services:
  - redis-server
  - memcached
  - mongodb
  - mysql
  - postgresql<|MERGE_RESOLUTION|>--- conflicted
+++ resolved
@@ -19,15 +19,10 @@
 matrix:
   exclude:
   allow_failures:
-<<<<<<< HEAD
   - env:
     - WEBFRAMEWORK=django-master
     - WEBFRAMEWORK=flask-master
     - WEBFRAMEWORK=tornado-master
-=======
-  - env: WEBFRAMEWORK=django-master
-  - env: WEBFRAMEWORK=flask-master
->>>>>>> df998761
   - python: nightly
   include:
   - stage: build
