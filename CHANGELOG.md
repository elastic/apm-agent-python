--- conflicted
+++ resolved
@@ -4,11 +4,8 @@
 [Check the diff](https://github.com/elastic/apm-agent-python/compare/v5.1.1...master)
 
 ### Bugfixes
-<<<<<<< HEAD
+ * fixed an issue with http server_url and `'VERIFY_SERVER_CERT': False` (#570, #578)
  * fixed instrumenting of psycopg2 when using their context manager interface (#577, #580)
-=======
- * fixed an issue with http server_url and `'VERIFY_SERVER_CERT': False` (#570, #578)
->>>>>>> aadaba18
 
 ## v5.1.1 
 [Check the diff](https://github.com/elastic/apm-agent-python/compare/v5.1.0...v5.1.1)
