--- conflicted
+++ resolved
@@ -1,20 +1,15 @@
 # Changelog
 
-<<<<<<< HEAD
-## Unreleased changes
-[Check the diff](https://github.com/elastic/apm-agent-python/compare/v5.1.2...master)
-
-### New Features
- * added `logging` filter for adding transaction and trace_parent IDs (#520, #586)
- * added `structlog` processor for adding transaction and trace_parent IDs (#520, #586)
- * added new public API calls for getting transaction ID and trace_parent ID (#520, #586)
-=======
 ## Unreleased
 [Check the diff](https://github.com/elastic/apm-agent-python/compare/v5.1.2...master)
 
+### New Features
+ * added `logging` filter and record factory for adding transaction, trace, and span IDs (#520, #586)
+ * added `structlog` processor for adding transaction, trace, and span IDs (#520, #586)
+ * added new public API calls for getting transaction, trace, and span IDs (#520, #586)
+
 ### Bugfixes
  * drop events immediately if a processor returns a falsy value (#585)
->>>>>>> 1ca6e365
 
 ## v5.1.2
 [Check the diff](https://github.com/elastic/apm-agent-python/compare/v5.1.1...v5.1.2)
@@ -25,7 +20,7 @@
  * fixed zerorpc tests (#581)
  * fixed to correctly check if gevent has patched threading.local (#579)
 
-## v5.1.1 
+## v5.1.1
 [Check the diff](https://github.com/elastic/apm-agent-python/compare/v5.1.0...v5.1.1)
 
 ### Bugfixes
@@ -37,7 +32,7 @@
 ### Other
  * Added Python 3.8 RC to the test matrix (#565)
 
-## v5.1.0 
+## v5.1.0
 [Check the diff](https://github.com/elastic/apm-agent-python/compare/v5.0.0...v5.1.0)
 
 ### Security issues
@@ -56,7 +51,7 @@
  * fixed an issue with the `instrument` config option (#546, #547)
  * limited the amount of distinct metrics to 1000 (#540, #544)
 
-## v5.0.0 
+## v5.0.0
 [Check the diff](https://github.com/elastic/apm-agent-python/compare/v4.2.2...v5.0.0)
 ### Breaking changes
 
@@ -82,12 +77,12 @@
  * introduced `IntervalTimer` and use it instead of `threading.Timer` (#452)
  * added license header check as pre-commit hook (#456)
 
-## v4.2.1 
+## v4.2.1
 [Check the diff](https://github.com/elastic/apm-agent-python/compare/v4.2.0...v4.2.1)
  * fixed an issue with the certificate pinning feature introduced in 4.2.0 (#433, #434)
  * fixed incompatibility with eventlet introduced in 4.2.0 (#435, #436)
-    
-## v4.2.0 
+
+## v4.2.0
 [Check the diff](https://github.com/elastic/apm-agent-python/compare/v4.1.0...v4.2.0)
 
  * Implemented a new transport queue, which should avoid certain deadlock scenarios (#411)
@@ -100,7 +95,7 @@
  * Fixed an issue with parsing /proc/stat in RHEL/centos 6 (#406, #407)
  * Added copyright header to all files, and a CI check (#429)
 
-## v4.1.0 
+## v4.1.0
 [Check the diff](https://github.com/elastic/apm-agent-python/compare/v4.0.3...v4.1.0)
 
  * Added support for collecting system and process metrics (#361)
@@ -128,7 +123,7 @@
 
  * fixed an issue with instrumenting redis-py 3.0+
  * fixed a multithreading issue that occurs when using threaded workers (#335)
- 
+
 ## v4.0.0
 [Check the diff](https://github.com/elastic/apm-agent-python/compare/v3.0.2...v4.0.0)
 
@@ -153,14 +148,14 @@
 
  * fixed an issue with detecting names of wrapped functions that are partials (#294)
  * fixed a bug in Flask instrumentation that could appear together with FlaskAPI (#286)
- 
+
 ## v3.0.1
 
 [Check the diff](https://github.com/elastic/apm-agent-python/compare/v3.0.0...v3.0.1)
 
  * added sanitization for `Set-Cookie` response headers (#264)
  * added instrumentation for the non-standard `Connection.execute()` method for SQLite3 (#271)
- * added "authorization" to list of sensitive keywords, to ensure that "Authorization" 
+ * added "authorization" to list of sensitive keywords, to ensure that "Authorization"
    HTTP headers are properly sanitized (#275)
  * taught the Logbook handler how to handle the `stack=False` option (#278)
  * fixed a race condition with managing the timer-send thread (#279)
@@ -170,12 +165,12 @@
 [Check the diff](https://github.com/elastic/apm-agent-python/compare/v2.2.1...v3.0.0)
 
  - adapted "black" code formatter for this repository (#262)
- - **BREAKING**: dropped support for Python 3.3 (#242) 
+ - **BREAKING**: dropped support for Python 3.3 (#242)
  - **BREAKING**: changed order of precedence when evaluating configuration (#255, #261)
- - **BREAKING**: changed default value of `span_frames_min_duration` setting 
+ - **BREAKING**: changed default value of `span_frames_min_duration` setting
    from `-1` (always collect) to `5` (only collect for spans longer than 5 ms) (#243)
  - added instrumentation for pymssql (#241)
- - added instrumentation for pyodbc (#238) 
+ - added instrumentation for pyodbc (#238)
 
 ## v2.2.1
 
