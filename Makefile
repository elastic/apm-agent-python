BUILD_DIR?=build
SHELL := /bin/bash

isort:
	isort -rc -vb .

flake8:
	flake8

test:
<<<<<<< HEAD
	if [[ "$$PYTHON_VERSION" =~ ^(3.7|3.8|3.9|nightly)$$ ]] ; then \
=======
	# pypy3 should be added to the first `if` once it supports py3.7
	if [[ "$$PYTHON_VERSION" =~ ^(3.7|3.8|nightly)$$ ]] ; then \
>>>>>>> 93faa68b
		py.test -v $(PYTEST_ARGS) $(PYTEST_MARKER) $(PYTEST_JUNIT); \
	elif [[ "$$PYTHON_VERSION" =~ ^(3.5|3.6|pypy3)$$ ]] ; then \
		py.test -v $(PYTEST_ARGS) $(PYTEST_MARKER) $(PYTEST_JUNIT) --ignore-glob='*/asyncio/*'; \
	else \
		py.test -v $(PYTEST_ARGS) $(PYTEST_MARKER) $(PYTEST_JUNIT) --ignore-glob='*/py3_*.py' --ignore-glob='*/asyncio/*'; \
	fi

coverage: PYTEST_ARGS=--cov --cov-context=test --cov-config=setup.cfg --cov-branch
coverage: export COVERAGE_FILE=.coverage.$(PYTHON_FULL_VERSION).$(WEBFRAMEWORK)
coverage: test

docs:
	bash ./scripts/build_docs.sh apm-agent-python ./docs ${BUILD_DIR}

update-json-schema:
	bash ./tests/scripts/download_json_schema.sh

.PHONY: isort flake8 test coverage docs update-json-schema<|MERGE_RESOLUTION|>--- conflicted
+++ resolved
@@ -8,12 +8,8 @@
 	flake8
 
 test:
-<<<<<<< HEAD
+	# pypy3 should be added to the first `if` once it supports py3.7
 	if [[ "$$PYTHON_VERSION" =~ ^(3.7|3.8|3.9|nightly)$$ ]] ; then \
-=======
-	# pypy3 should be added to the first `if` once it supports py3.7
-	if [[ "$$PYTHON_VERSION" =~ ^(3.7|3.8|nightly)$$ ]] ; then \
->>>>>>> 93faa68b
 		py.test -v $(PYTEST_ARGS) $(PYTEST_MARKER) $(PYTEST_JUNIT); \
 	elif [[ "$$PYTHON_VERSION" =~ ^(3.5|3.6|pypy3)$$ ]] ; then \
 		py.test -v $(PYTEST_ARGS) $(PYTEST_MARKER) $(PYTEST_JUNIT) --ignore-glob='*/asyncio/*'; \
