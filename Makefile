BUILD_DIR?=build
SHELL := /bin/bash

isort:
	isort -rc -vb .

flake8:
	flake8

test:
<<<<<<< HEAD
	if [[ "$$PYTHON_VERSION" =~ ^(3.6|3.7|3.8|3.9|nightly|pypy3)$$ ]] ; then \
=======
	if [[ "$$PYTHON_VERSION" =~ ^(3.7|3.8|nightly)$$ ]] ; then \
>>>>>>> e46e42d0
		py.test -v $(PYTEST_ARGS) $(PYTEST_MARKER) $(PYTEST_JUNIT); \
	# pypy3 should be added to the first `if` once it supports py3.7
	elif [[ "$$PYTHON_VERSION" =~ ^(3.5|3.6|pypy3)$$ ]] ; then \
		py.test -v $(PYTEST_ARGS) $(PYTEST_MARKER) $(PYTEST_JUNIT) --ignore-glob='*/asyncio/*'; \
	else \
		py.test -v $(PYTEST_ARGS) $(PYTEST_MARKER) $(PYTEST_JUNIT) --ignore-glob='*/py3_*.py' --ignore-glob='*/asyncio/*'; \
	fi

coverage: PYTEST_ARGS=--cov --cov-context=test --cov-config=setup.cfg --cov-branch
coverage: export COVERAGE_FILE=.coverage.$(PYTHON_FULL_VERSION).$(WEBFRAMEWORK)
coverage: test

docs:
	bash ./scripts/build_docs.sh apm-agent-python ./docs ${BUILD_DIR}

update-json-schema:
	bash ./tests/scripts/download_json_schema.sh

.PHONY: isort flake8 test coverage docs update-json-schema<|MERGE_RESOLUTION|>--- conflicted
+++ resolved
@@ -8,11 +8,7 @@
 	flake8
 
 test:
-<<<<<<< HEAD
-	if [[ "$$PYTHON_VERSION" =~ ^(3.6|3.7|3.8|3.9|nightly|pypy3)$$ ]] ; then \
-=======
-	if [[ "$$PYTHON_VERSION" =~ ^(3.7|3.8|nightly)$$ ]] ; then \
->>>>>>> e46e42d0
+	if [[ "$$PYTHON_VERSION" =~ ^(3.7|3.8|3.9|nightly)$$ ]] ; then \
 		py.test -v $(PYTEST_ARGS) $(PYTEST_MARKER) $(PYTEST_JUNIT); \
 	# pypy3 should be added to the first `if` once it supports py3.7
 	elif [[ "$$PYTHON_VERSION" =~ ^(3.5|3.6|pypy3)$$ ]] ; then \
