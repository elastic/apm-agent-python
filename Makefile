--- conflicted
+++ resolved
@@ -3,8 +3,8 @@
 isort:
 	isort -rc -vb .
 
-flake:
-	flake elasticapm
+flake8:
+	flake8 elasticapm
 
 test:
 	if [ "$$TRAVIS_PYTHON_VERSION" != "3.5" ]; then \
@@ -15,12 +15,7 @@
 	coverage run runtests.py --include=elasticapm/* && \
 	coverage html --omit=*/migrations/* -d cover
 
-<<<<<<< HEAD
-.PHONY: isort flake test coverage
-=======
 docs:
 	sh ./script/build_docs.sh apm-agent-python ./docs ${BUILD_DIR}
 
-
-.PHONY: isort test coverage docs
->>>>>>> e40bf34d
+.PHONY: isort flake8 test coverage docs