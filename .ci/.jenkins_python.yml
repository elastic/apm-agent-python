--- conflicted
+++ resolved
@@ -2,11 +2,6 @@
   - python-3.6
   - python-3.7
   - python-3.8
-<<<<<<< HEAD
   - python-3.9
   - python-3.10-rc
-  - pypy-2
-=======
-  - python-3.9-rc
->>>>>>> 13f490b1
   - pypy-3